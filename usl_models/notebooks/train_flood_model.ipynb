{
 "cells": [
  {
   "cell_type": "markdown",
   "metadata": {},
   "source": [
    "# Flood Model Training Notebook\n",
    "\n",
    "Train a Flood ConvLSTM Model using `usl_models` lib."
   ]
  },
  {
   "cell_type": "code",
<<<<<<< HEAD
   "execution_count": 69,
=======
   "execution_count": null,
>>>>>>> 0fdbc0cc
   "metadata": {},
   "outputs": [],
   "source": [
    "%load_ext autoreload\n",
    "%autoreload 2\n",
    "import tensorflow as tf\n",
    "from usl_models.flood_ml import constants\n",
    "from usl_models.flood_ml.model import FloodModel, FloodModelParams\n",
    "from usl_models.flood_ml.dataset import load_dataset_windowed, load_dataset\n",
    "\n",
    "sim_names=[\"Manhattan-config_v1/Rainfall_Data_1.txt\"]"
   ]
  },
  {
   "cell_type": "code",
<<<<<<< HEAD
   "execution_count": 70,
=======
   "execution_count": null,
>>>>>>> 0fdbc0cc
   "metadata": {},
   "outputs": [],
   "source": [
    "dataset = load_dataset_windowed(sim_names=sim_names, batch_size=4)"
   ]
  },
  {
   "cell_type": "code",
   "execution_count": null,
   "metadata": {},
   "outputs": [],
   "source": [
    "model = FloodModel(FloodModelParams())\n",
    "dataset = load_dataset_windowed(sim_names=sim_names, batch_size=4)\n",
    "model.fit(dataset, epochs=1)"
   ]
  },
  {
   "cell_type": "code",
<<<<<<< HEAD
   "execution_count": 72,
   "metadata": {},
   "outputs": [
    {
     "name": "stdout",
     "output_type": "stream",
     "text": [
      "max_label: tf.Tensor(0.0, shape=(), dtype=float32)\n",
      "max_label: tf.Tensor(0.0, shape=(), dtype=float32)\n",
      "max_label: tf.Tensor(0.0, shape=(), dtype=float32)\n",
      "max_label: tf.Tensor(0.0, shape=(), dtype=float32)\n",
      "max_label: tf.Tensor(0.0, shape=(), dtype=float32)\n"
     ]
    },
    {
     "data": {
      "text/plain": [
       "TensorShape([4, 1000, 1000, 1])"
      ]
     },
     "execution_count": 72,
     "metadata": {},
     "output_type": "execute_result"
    }
   ],
=======
   "execution_count": null,
   "metadata": {},
   "outputs": [],
>>>>>>> 0fdbc0cc
   "source": [
    "# Test calling the model on some data.\n",
    "inputs, labels_ = next(iter(dataset))\n",
    "prediction = model.call(inputs)\n",
    "prediction.shape"
   ]
  },
  {
   "cell_type": "code",
   "execution_count": null,
   "metadata": {},
   "outputs": [],
   "source": [
    "# Test calling the model for n predictions\n",
    "full_dataset = load_dataset(sim_names=sim_names, batch_size=1)\n",
    "inputs, labels_ = next(iter(full_dataset))\n",
    "predictions = model.call_n(inputs, n=4)\n",
    "predictions.shape"
   ]
  }
 ],
 "metadata": {
  "kernelspec": {
   "display_name": "base",
   "language": "python",
   "name": "python3"
  },
  "language_info": {
   "codemirror_mode": {
    "name": "ipython",
    "version": 3
   },
   "file_extension": ".py",
   "mimetype": "text/x-python",
   "name": "python",
   "nbconvert_exporter": "python",
   "pygments_lexer": "ipython3",
   "version": "3.10.14"
  }
 },
 "nbformat": 4,
 "nbformat_minor": 2
}<|MERGE_RESOLUTION|>--- conflicted
+++ resolved
@@ -1,131 +1,95 @@
 {
- "cells": [
-  {
-   "cell_type": "markdown",
-   "metadata": {},
-   "source": [
-    "# Flood Model Training Notebook\n",
-    "\n",
-    "Train a Flood ConvLSTM Model using `usl_models` lib."
-   ]
-  },
-  {
-   "cell_type": "code",
-<<<<<<< HEAD
-   "execution_count": 69,
-=======
-   "execution_count": null,
->>>>>>> 0fdbc0cc
-   "metadata": {},
-   "outputs": [],
-   "source": [
-    "%load_ext autoreload\n",
-    "%autoreload 2\n",
-    "import tensorflow as tf\n",
-    "from usl_models.flood_ml import constants\n",
-    "from usl_models.flood_ml.model import FloodModel, FloodModelParams\n",
-    "from usl_models.flood_ml.dataset import load_dataset_windowed, load_dataset\n",
-    "\n",
-    "sim_names=[\"Manhattan-config_v1/Rainfall_Data_1.txt\"]"
-   ]
-  },
-  {
-   "cell_type": "code",
-<<<<<<< HEAD
-   "execution_count": 70,
-=======
-   "execution_count": null,
->>>>>>> 0fdbc0cc
-   "metadata": {},
-   "outputs": [],
-   "source": [
-    "dataset = load_dataset_windowed(sim_names=sim_names, batch_size=4)"
-   ]
-  },
-  {
-   "cell_type": "code",
-   "execution_count": null,
-   "metadata": {},
-   "outputs": [],
-   "source": [
-    "model = FloodModel(FloodModelParams())\n",
-    "dataset = load_dataset_windowed(sim_names=sim_names, batch_size=4)\n",
-    "model.fit(dataset, epochs=1)"
-   ]
-  },
-  {
-   "cell_type": "code",
-<<<<<<< HEAD
-   "execution_count": 72,
-   "metadata": {},
-   "outputs": [
-    {
-     "name": "stdout",
-     "output_type": "stream",
-     "text": [
-      "max_label: tf.Tensor(0.0, shape=(), dtype=float32)\n",
-      "max_label: tf.Tensor(0.0, shape=(), dtype=float32)\n",
-      "max_label: tf.Tensor(0.0, shape=(), dtype=float32)\n",
-      "max_label: tf.Tensor(0.0, shape=(), dtype=float32)\n",
-      "max_label: tf.Tensor(0.0, shape=(), dtype=float32)\n"
-     ]
+    "cells": [
+        {
+            "cell_type": "markdown",
+            "metadata": {},
+            "source": [
+                "# Flood Model Training Notebook\n",
+                "\n",
+                "Train a Flood ConvLSTM Model using `usl_models` lib."
+            ]
+        },
+        {
+            "cell_type": "code",
+            "execution_count": null,
+            "metadata": {},
+            "outputs": [],
+            "source": [
+                "%load_ext autoreload\n",
+                "%autoreload 2\n",
+                "import tensorflow as tf\n",
+                "from usl_models.flood_ml import constants\n",
+                "from usl_models.flood_ml.model import FloodModel, FloodModelParams\n",
+                "from usl_models.flood_ml.dataset import load_dataset_windowed, load_dataset\n",
+                "\n",
+                "sim_names=[\"Manhattan-config_v1/Rainfall_Data_1.txt\"]"
+            ]
+        },
+        {
+            "cell_type": "code",
+            "execution_count": null,
+            "metadata": {},
+            "outputs": [],
+            "source": [
+                "dataset = load_dataset_windowed(sim_names=sim_names, batch_size=4)"
+            ]
+        },
+        {
+            "cell_type": "code",
+            "execution_count": null,
+            "metadata": {},
+            "outputs": [],
+            "source": [
+                "model = FloodModel(FloodModelParams())\n",
+                "dataset = load_dataset_windowed(sim_names=sim_names, batch_size=4)\n",
+                "model.fit(dataset, epochs=1)"
+            ]
+        },
+        {
+            "cell_type": "code",
+            "execution_count": null,
+            "metadata": {},
+            "outputs": [],
+            "source": [
+                "# Test calling the model on some data.\n",
+                "inputs, labels_ = next(iter(dataset))\n",
+                "prediction = model.call(inputs)\n",
+                "prediction.shape"
+            ]
+        },
+        {
+            "cell_type": "code",
+            "execution_count": null,
+            "metadata": {},
+            "outputs": [],
+            "source": [
+                "# Test calling the model for n predictions\n",
+                "full_dataset = load_dataset(sim_names=sim_names, batch_size=1)\n",
+                "inputs, labels_ = next(iter(full_dataset))\n",
+                "predictions = model.call_n(inputs, n=4)\n",
+                "predictions.shape"
+            ]
+        }
+    ],
+    "metadata": {
+        "kernelspec": {
+            "display_name": "base",
+            "language": "python",
+            "name": "python3"
+        },
+        "language_info": {
+            "codemirror_mode": {
+                "name": "ipython",
+                "version": 3
+            },
+            "file_extension": ".py",
+            "mimetype": "text/x-python",
+            "name": "python",
+            "nbconvert_exporter": "python",
+            "pygments_lexer": "ipython3",
+            "version": "3.10.14"
+        }
     },
-    {
-     "data": {
-      "text/plain": [
-       "TensorShape([4, 1000, 1000, 1])"
-      ]
-     },
-     "execution_count": 72,
-     "metadata": {},
-     "output_type": "execute_result"
-    }
-   ],
-=======
-   "execution_count": null,
-   "metadata": {},
-   "outputs": [],
->>>>>>> 0fdbc0cc
-   "source": [
-    "# Test calling the model on some data.\n",
-    "inputs, labels_ = next(iter(dataset))\n",
-    "prediction = model.call(inputs)\n",
-    "prediction.shape"
-   ]
-  },
-  {
-   "cell_type": "code",
-   "execution_count": null,
-   "metadata": {},
-   "outputs": [],
-   "source": [
-    "# Test calling the model for n predictions\n",
-    "full_dataset = load_dataset(sim_names=sim_names, batch_size=1)\n",
-    "inputs, labels_ = next(iter(full_dataset))\n",
-    "predictions = model.call_n(inputs, n=4)\n",
-    "predictions.shape"
-   ]
-  }
- ],
- "metadata": {
-  "kernelspec": {
-   "display_name": "base",
-   "language": "python",
-   "name": "python3"
-  },
-  "language_info": {
-   "codemirror_mode": {
-    "name": "ipython",
-    "version": 3
-   },
-   "file_extension": ".py",
-   "mimetype": "text/x-python",
-   "name": "python",
-   "nbconvert_exporter": "python",
-   "pygments_lexer": "ipython3",
-   "version": "3.10.14"
-  }
- },
- "nbformat": 4,
- "nbformat_minor": 2
+    "nbformat": 4,
+    "nbformat_minor": 2
 }