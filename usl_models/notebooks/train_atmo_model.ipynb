{
<<<<<<< HEAD
   "cells": [
      {
         "cell_type": "markdown",
         "metadata": {},
         "source": [
            "# Atmo Model Training Notebook\n",
            "\n",
            "Train an Atmo Model using `usl_models` lib."
         ]
      },
      {
         "cell_type": "code",
         "execution_count": null,
         "metadata": {},
         "outputs": [],
         "source": [
            "%load_ext autoreload\n",
            "%autoreload 2\n",
            "import logging\n",
            "import os, time\n",
            "import pathlib\n",
            "\n",
            "import keras\n",
            "\n",
            "from usl_models.atmo_ml.model import AtmoModel\n",
            "from usl_models.atmo_ml import dataset, visualizer, vars\n",
            "\n",
            "\n",
            "logging.getLogger().setLevel(logging.WARNING)\n",
            "visualizer.init_plt()\n",
            "\n",
            "\n",
            "batch_size = 4\n",
            "\n",
            "filecache_path = pathlib.Path(\"/home/shared/climateiq/filecache\")\n",
            "example_keys=[\n",
            "    (\"NYC_Heat_Test/NYC_summer_2000_01p\", \"2000-05-25\"),\n",
            "    (\"NYC_Heat_Test/NYC_summer_2000_01p\", \"2000-05-26\"),\n",
            "    (\"NYC_Heat_Test/NYC_summer_2000_01p\", \"2000-05-27\"),\n",
            "    (\"NYC_Heat_Test/NYC_summer_2000_01p\", \"2000-05-28\")\n",
            "]\n",
            "train_frac = 0.8\n",
            "train_ds = dataset.load_dataset_cached(\n",
            "    filecache_path,\n",
            "    example_keys=example_keys\n",
            ").batch(batch_size=batch_size)\n",
            "val_ds = dataset.load_dataset_cached(\n",
            "    filecache_path,\n",
            "    example_keys=example_keys\n",
            ").batch(batch_size=batch_size)"
         ]
      },
      {
         "cell_type": "code",
         "execution_count": null,
         "metadata": {},
         "outputs": [],
         "source": [
            "# Initialize the Atmo Model\n",
            "model = AtmoModel()\n",
            "model.summary(expand_nested=True)"
         ]
      },
      {
         "cell_type": "code",
         "execution_count": null,
         "metadata": {},
         "outputs": [],
         "source": [
            "# Train the model\n",
            "# Create a unique log directory by appending the current timestamp\n",
            "log_dir = os.path.join(\"./logs\", \"run_\" + time.strftime(\"%Y%m%d-%H%M%S\"))\n",
            "print(log_dir)\n",
            "tb_callback = keras.callbacks.TensorBoard(log_dir=log_dir)\n",
            "model.fit(train_ds, val_ds, epochs=10, callbacks=[tb_callback], validation_freq=10)\n",
            "model.save_model(log_dir + \"/model\")"
         ]
      },
      {
         "cell_type": "code",
         "execution_count": null,
         "metadata": {},
         "outputs": [],
         "source": [
            "st_var = vars.Spatiotemporal.TT\n",
            "sto_var = vars.SpatiotemporalOutput.T2\n",
            "\n",
            "for input_batch, label_batch in val_ds:\n",
            "    pred_batch = model.call(input_batch)\n",
            "    for b, _ in enumerate(label_batch):\n",
            "        figs = visualizer.plot(\n",
            "            inputs={k: v[b] for k, v in input_batch.items()},\n",
            "            label=label_batch[b],\n",
            "            pred=pred_batch[b],\n",
            "            st_var=st_var,\n",
            "            sto_var=sto_var,\n",
            "        )\n",
            "        for fig in figs:\n",
            "            fig.show()"
         ]
      }
   ],
   "metadata": {
      "kernelspec": {
         "display_name": "base",
         "language": "python",
         "name": "python3"
      },
      "language_info": {
         "codemirror_mode": {
            "name": "ipython",
            "version": 3
         },
         "file_extension": ".py",
         "mimetype": "text/x-python",
         "name": "python",
         "nbconvert_exporter": "python",
         "pygments_lexer": "ipython3",
         "version": "3.11.9"
      }
=======
 "cells": [
  {
   "cell_type": "markdown",
   "metadata": {},
   "source": [
    "# Atmo Model Training Notebook\n",
    "\n",
    "Train an Atmo Model using `usl_models` lib."
   ]
  },
  {
   "cell_type": "code",
   "execution_count": null,
   "metadata": {},
   "outputs": [],
   "source": [
    "%load_ext autoreload\n",
    "%autoreload 2\n",
    "import keras\n",
    "import os, time\n",
    "import pathlib\n",
    "from usl_models.atmo_ml.model import AtmoModel\n",
    "from usl_models.atmo_ml import dataset, visualizer, vars\n",
    "\n",
    "import logging\n",
    "\n",
    "logging.getLogger().setLevel(logging.INFO)\n",
    "\n",
    "# climateiq-study-area-feature-chunks/NYC_Heat/NYC_summer_2000_01p\n",
    "time_steps_per_day = 6\n",
    "batch_size = 2\n",
    "\n",
    "sim_dirs = [\n",
    "    (\n",
    "        \"NYC_Heat_Test\",\n",
    "        [\n",
    "            \"NYC_summer_2000_01p\",\n",
    "            # 'NYC_summer_2010_99p',\n",
    "            # 'NYC_summer_2015_50p',\n",
    "            # 'NYC_summer_2017_25p',\n",
    "            # 'NYC_summer_2018_75p'\n",
    "        ],\n",
    "    ),\n",
    "    (\n",
    "        \"PHX_Heat_Test\",\n",
    "        [\n",
    "            # 'PHX_summer_2008_25p',\n",
    "            # 'PHX_summer_2009_50p',\n",
    "            # 'PHX_summer_2011_99p',\n",
    "            # 'PHX_summer_2015_75p',\n",
    "            # 'PHX_summer_2020_01p'\n",
    "        ],\n",
    "    ),\n",
    "]\n",
    "\n",
    "sim_names = []\n",
    "for sim_dir, subdirs in sim_dirs:\n",
    "    for subdir in subdirs:\n",
    "        sim_names.append(sim_dir + \"/\" + subdir)\n",
    "\n",
    "print(sim_names)\n",
    "\n",
    "train_frac = 0.8\n",
    "output_timesteps = 1\n",
    "\n",
    "filecache_dir = pathlib.Path(\"/home/shared/climateiq/filecache\")\n",
    "example_keys=[\n",
    "    (\"NYC_Heat_Test/NYC_summer_2000_01p\", \"2000-05-25\"),\n",
    "    (\"NYC_Heat_Test/NYC_summer_2000_01p\", \"2000-05-26\"),\n",
    "    (\"NYC_Heat_Test/NYC_summer_2000_01p\", \"2000-05-27\"),\n",
    "    (\"NYC_Heat_Test/NYC_summer_2000_01p\", \"2000-05-28\"),\n",
    "]\n",
    "\n",
    "# Create training dataset with fused spatiotemporal data\n",
    "train_ds = dataset.load_dataset_cached(\n",
    "    filecache_dir,\n",
    "    example_keys=example_keys,\n",
    "    output_timesteps=output_timesteps,\n",
    ").batch(batch_size=batch_size)\n",
    "val_ds = dataset.load_dataset_cached(\n",
    "    filecache_dir,\n",
    "    example_keys=example_keys,\n",
    "    output_timesteps=output_timesteps,\n",
    ").batch(batch_size=batch_size)"
   ]
  },
  {
   "cell_type": "code",
   "execution_count": null,
   "metadata": {},
   "outputs": [],
   "source": [
    "# Initialize the Atmo Model\n",
    "model = AtmoModel(\n",
    "    AtmoModel.default_params().update({\"output_timesteps\": output_timesteps})\n",
    ")\n",
    "model.summary(expand_nested=True)"
   ]
  },
  {
   "cell_type": "code",
   "execution_count": null,
   "metadata": {},
   "outputs": [],
   "source": [
    "# Train the model\n",
    "# Create a unique log directory by appending the current timestamp\n",
    "log_dir = os.path.join(\"./logs\", \"run_\" + time.strftime(\"%Y%m%d-%H%M%S\"))\n",
    "print(log_dir)\n",
    "tb_callback = keras.callbacks.TensorBoard(log_dir=log_dir)\n",
    "model.fit(train_ds, val_ds, epochs=50, callbacks=[tb_callback], validation_freq=10)\n",
    "model.save_model(log_dir + \"/model\")"
   ]
  },
  {
   "cell_type": "code",
   "execution_count": null,
   "metadata": {},
   "outputs": [],
   "source": [
    "from usl_models.atmo_ml import visualizer\n",
    "\n",
    "visualizer.init_plt()\n",
    "for input_batch, label_batch in val_ds.take(1):\n",
    "    preds = model.call(input_batch)\n",
    "    for b, _ in enumerate(label_batch):\n",
    "        figs = visualizer.plot(\n",
    "            inputs={k: v[b] for k, v in input_batch.items()},\n",
    "            label=label_batch[b],\n",
    "            pred=preds[b],\n",
    "            st_var=vars.Spatiotemporal.RH,\n",
    "            sto_var=vars.SpatiotemporalOutput.RH2,\n",
    "        )\n",
    "        for fig in figs:\n",
    "            fig.show()\n",
    "        break"
   ]
  }
 ],
 "metadata": {
  "kernelspec": {
   "display_name": "base",
   "language": "python",
   "name": "python3"
  },
  "language_info": {
   "codemirror_mode": {
    "name": "ipython",
    "version": 3
>>>>>>> 64fe890f
   },
   "nbformat": 4,
   "nbformat_minor": 2
}<|MERGE_RESOLUTION|>--- conflicted
+++ resolved
@@ -1,5 +1,4 @@
 {
-<<<<<<< HEAD
    "cells": [
       {
          "cell_type": "markdown",
@@ -120,157 +119,6 @@
          "pygments_lexer": "ipython3",
          "version": "3.11.9"
       }
-=======
- "cells": [
-  {
-   "cell_type": "markdown",
-   "metadata": {},
-   "source": [
-    "# Atmo Model Training Notebook\n",
-    "\n",
-    "Train an Atmo Model using `usl_models` lib."
-   ]
-  },
-  {
-   "cell_type": "code",
-   "execution_count": null,
-   "metadata": {},
-   "outputs": [],
-   "source": [
-    "%load_ext autoreload\n",
-    "%autoreload 2\n",
-    "import keras\n",
-    "import os, time\n",
-    "import pathlib\n",
-    "from usl_models.atmo_ml.model import AtmoModel\n",
-    "from usl_models.atmo_ml import dataset, visualizer, vars\n",
-    "\n",
-    "import logging\n",
-    "\n",
-    "logging.getLogger().setLevel(logging.INFO)\n",
-    "\n",
-    "# climateiq-study-area-feature-chunks/NYC_Heat/NYC_summer_2000_01p\n",
-    "time_steps_per_day = 6\n",
-    "batch_size = 2\n",
-    "\n",
-    "sim_dirs = [\n",
-    "    (\n",
-    "        \"NYC_Heat_Test\",\n",
-    "        [\n",
-    "            \"NYC_summer_2000_01p\",\n",
-    "            # 'NYC_summer_2010_99p',\n",
-    "            # 'NYC_summer_2015_50p',\n",
-    "            # 'NYC_summer_2017_25p',\n",
-    "            # 'NYC_summer_2018_75p'\n",
-    "        ],\n",
-    "    ),\n",
-    "    (\n",
-    "        \"PHX_Heat_Test\",\n",
-    "        [\n",
-    "            # 'PHX_summer_2008_25p',\n",
-    "            # 'PHX_summer_2009_50p',\n",
-    "            # 'PHX_summer_2011_99p',\n",
-    "            # 'PHX_summer_2015_75p',\n",
-    "            # 'PHX_summer_2020_01p'\n",
-    "        ],\n",
-    "    ),\n",
-    "]\n",
-    "\n",
-    "sim_names = []\n",
-    "for sim_dir, subdirs in sim_dirs:\n",
-    "    for subdir in subdirs:\n",
-    "        sim_names.append(sim_dir + \"/\" + subdir)\n",
-    "\n",
-    "print(sim_names)\n",
-    "\n",
-    "train_frac = 0.8\n",
-    "output_timesteps = 1\n",
-    "\n",
-    "filecache_dir = pathlib.Path(\"/home/shared/climateiq/filecache\")\n",
-    "example_keys=[\n",
-    "    (\"NYC_Heat_Test/NYC_summer_2000_01p\", \"2000-05-25\"),\n",
-    "    (\"NYC_Heat_Test/NYC_summer_2000_01p\", \"2000-05-26\"),\n",
-    "    (\"NYC_Heat_Test/NYC_summer_2000_01p\", \"2000-05-27\"),\n",
-    "    (\"NYC_Heat_Test/NYC_summer_2000_01p\", \"2000-05-28\"),\n",
-    "]\n",
-    "\n",
-    "# Create training dataset with fused spatiotemporal data\n",
-    "train_ds = dataset.load_dataset_cached(\n",
-    "    filecache_dir,\n",
-    "    example_keys=example_keys,\n",
-    "    output_timesteps=output_timesteps,\n",
-    ").batch(batch_size=batch_size)\n",
-    "val_ds = dataset.load_dataset_cached(\n",
-    "    filecache_dir,\n",
-    "    example_keys=example_keys,\n",
-    "    output_timesteps=output_timesteps,\n",
-    ").batch(batch_size=batch_size)"
-   ]
-  },
-  {
-   "cell_type": "code",
-   "execution_count": null,
-   "metadata": {},
-   "outputs": [],
-   "source": [
-    "# Initialize the Atmo Model\n",
-    "model = AtmoModel(\n",
-    "    AtmoModel.default_params().update({\"output_timesteps\": output_timesteps})\n",
-    ")\n",
-    "model.summary(expand_nested=True)"
-   ]
-  },
-  {
-   "cell_type": "code",
-   "execution_count": null,
-   "metadata": {},
-   "outputs": [],
-   "source": [
-    "# Train the model\n",
-    "# Create a unique log directory by appending the current timestamp\n",
-    "log_dir = os.path.join(\"./logs\", \"run_\" + time.strftime(\"%Y%m%d-%H%M%S\"))\n",
-    "print(log_dir)\n",
-    "tb_callback = keras.callbacks.TensorBoard(log_dir=log_dir)\n",
-    "model.fit(train_ds, val_ds, epochs=50, callbacks=[tb_callback], validation_freq=10)\n",
-    "model.save_model(log_dir + \"/model\")"
-   ]
-  },
-  {
-   "cell_type": "code",
-   "execution_count": null,
-   "metadata": {},
-   "outputs": [],
-   "source": [
-    "from usl_models.atmo_ml import visualizer\n",
-    "\n",
-    "visualizer.init_plt()\n",
-    "for input_batch, label_batch in val_ds.take(1):\n",
-    "    preds = model.call(input_batch)\n",
-    "    for b, _ in enumerate(label_batch):\n",
-    "        figs = visualizer.plot(\n",
-    "            inputs={k: v[b] for k, v in input_batch.items()},\n",
-    "            label=label_batch[b],\n",
-    "            pred=preds[b],\n",
-    "            st_var=vars.Spatiotemporal.RH,\n",
-    "            sto_var=vars.SpatiotemporalOutput.RH2,\n",
-    "        )\n",
-    "        for fig in figs:\n",
-    "            fig.show()\n",
-    "        break"
-   ]
-  }
- ],
- "metadata": {
-  "kernelspec": {
-   "display_name": "base",
-   "language": "python",
-   "name": "python3"
-  },
-  "language_info": {
-   "codemirror_mode": {
-    "name": "ipython",
-    "version": 3
->>>>>>> 64fe890f
    },
    "nbformat": 4,
    "nbformat_minor": 2
