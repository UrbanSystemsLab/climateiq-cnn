--- conflicted
+++ resolved
@@ -70,22 +70,6 @@
    "metadata": {},
    "outputs": [],
    "source": [
-<<<<<<< HEAD
-    "tuner = keras_tuner.BayesianOptimization(\n",
-    "    AtmoModel.get_hypermodel(\n",
-    "        input_cnn_kernel_size=[1, 2, 5],\n",
-    "        lstm_kernel_size=[5],\n",
-    "        spatial_activation=[\"relu\"],\n",
-    "        st_activation=[\"relu\"],\n",
-    "        lstm_activation=[\"relu\"],\n",
-    "        output_activation=[\"tanh\"],\n",
-    "    ),\n",
-    "    objective=\"val_loss\",\n",
-    "    max_trials=10,\n",
-    "    project_name=f\"logs/htune_project_{timestamp}\",\n",
-    ")\n",
-    "tuner.search_space_summary()"
-=======
     "with strategy.scope():\n",
     "    tuner = keras_tuner.BayesianOptimization(\n",
     "        AtmoModel.get_hypermodel(\n",
@@ -101,7 +85,6 @@
     "        project_name=f\"logs/htune_project_{timestamp}\",\n",
     "    )\n",
     "    tuner.search_space_summary()\n"
->>>>>>> c17b24d7
    ]
   },
   {
