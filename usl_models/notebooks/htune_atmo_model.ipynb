{
 "cells": [
  {
   "cell_type": "markdown",
   "metadata": {},
   "source": [
    "# AtmoML Hyperparameter Tuning"
   ]
  },
  {
   "cell_type": "code",
   "execution_count": null,
   "metadata": {},
   "outputs": [],
   "source": [
    "import logging\n",
    "import keras_tuner\n",
    "import keras\n",
    "import tensorflow as tf\n",
    "import time\n",
    "import pathlib\n",
    "import os\n",
    "\n",
    "\n",
    "\n",
    "from usl_models.atmo_ml.model import AtmoModel\n",
    "from usl_models.atmo_ml import dataset, visualizer, vars\n",
    "\n",
    "for gpu in tf.config.list_physical_devices('GPU'):\n",
    "    tf.config.experimental.set_memory_growth(gpu, True)\n",
    "\n",
    "logging.getLogger().setLevel(logging.WARNING)\n",
    "keras.utils.set_random_seed(812)\n",
    "visualizer.init_plt()\n",
    "\n",
    "batch_size = 8\n",
    "filecache_dir = pathlib.Path(\"/home/shared/climateiq/filecache\")\n",
    "example_keys = [\n",
    "    (\"NYC_Heat_Test/NYC_summer_2000_01p\", \"2000-05-25\"),\n",
    "    (\"NYC_Heat_Test/NYC_summer_2000_01p\", \"2000-05-26\"),\n",
    "    (\"NYC_Heat_Test/NYC_summer_2000_01p\", \"2000-05-27\"),\n",
    "    (\"NYC_Heat_Test/NYC_summer_2000_01p\", \"2000-05-28\"),\n",
    "    (\"PHX_Heat_Test/PHX_summer_2008_25p\", \"2008-05-25\"),\n",
    "    (\"PHX_Heat_Test/PHX_summer_2008_25p\", \"2008-05-26\"),\n",
    "    (\"PHX_Heat_Test/PHX_summer_2008_25p\", \"2008-05-27\"),\n",
    "    (\"PHX_Heat_Test/PHX_summer_2008_25p\", \"2008-05-28\"),\n",
    "]\n",
    "timestamp = time.strftime(\"%Y%m%d-%H%M%S\")\n",
    "\n",
    "ds_config = dataset.Config(output_timesteps=2)\n",
    "train_ds = dataset.load_dataset_cached(\n",
    "    filecache_dir,\n",
    "    example_keys=example_keys,\n",
    "    config=ds_config,\n",
    ").batch(batch_size=batch_size)\n",
    "val_ds = dataset.load_dataset_cached(\n",
    "    filecache_dir,\n",
    "    example_keys=example_keys,\n",
    "    config=ds_config,\n",
    "    shuffle=False,\n",
    ").batch(batch_size=batch_size)\n",
    "# Create a MirroredStrategy to parallelize training on multiple GPUs\n",
    "strategy = tf.distribute.MirroredStrategy()\n",
    "print('Number of devices: {}'.format(strategy.num_replicas_in_sync))"
   ]
  },
  {
   "cell_type": "code",
   "execution_count": null,
   "metadata": {},
   "outputs": [],
   "source": [
    "with strategy.scope():\n",
    "    tuner = keras_tuner.BayesianOptimization(\n",
    "        AtmoModel.get_hypermodel(\n",
    "            input_cnn_kernel_size=[1, 2, 5],\n",
    "            lstm_kernel_size=[5],\n",
    "            spatial_activation=[\"relu\"],\n",
    "            st_activation=[\"relu\"],\n",
    "            lstm_activation=[\"relu\"],\n",
    "            output_activation=[\"tanh\"],\n",
    "        ),\n",
    "        objective=\"val_loss\",\n",
    "        max_trials=10,\n",
    "        project_name=f\"logs/htune_project_{timestamp}\",\n",
    "    )\n",
    "    tuner.search_space_summary()\n"
   ]
  },
  {
   "cell_type": "code",
   "execution_count": null,
   "metadata": {},
   "outputs": [],
   "source": [
    "log_dir = f\"logs/htune_{timestamp}\"\n",
    "print(log_dir)\n",
    "tb_callback = keras.callbacks.TensorBoard(log_dir=log_dir)\n",
    "tuner.search(train_ds, epochs=100, validation_data=val_ds, callbacks=[tb_callback])\n",
    "best_model, best_hp = tuner.get_best_models()[0], tuner.get_best_hyperparameters()[0]\n",
    "best_hp.values"
   ]
  },
  {
   "cell_type": "code",
   "execution_count": null,
   "metadata": {},
   "outputs": [],
   "source": [
<<<<<<< HEAD
    "# Train the best option further and save.\n",
    "model = AtmoModel(model=best_model)\n",
    "tb_callback = keras.callbacks.TensorBoard(log_dir=log_dir)\n",
    "model.fit(train_ds, val_ds, epochs=200, callbacks=[tb_callback], validation_freq=1)\n",
    "model.save_model(log_dir + \"/model\")"
=======
    "with strategy.scope():\n",
    "    # Re-create the model using the best hyperparameters\n",
    "    final_params = AtmoModel.Params(**best_hp.values)\n",
    "    model = AtmoModel(params=final_params)\n",
    "    tb_callback = keras.callbacks.TensorBoard(log_dir=log_dir)\n",
    "    model.fit(train_ds, val_ds, epochs=200, callbacks=[tb_callback], validation_freq=1)\n",
    "    model.save_model(log_dir + \"/model\")\n"
>>>>>>> 8806651f
   ]
  },
  {
   "cell_type": "code",
   "execution_count": null,
   "metadata": {},
   "outputs": [],
   "source": [
    "# Plot results\n",
    "model = AtmoModel.from_checkpoint(log_dir + \"/model\")\n",
    "input_batch, label_batch = next(iter(val_ds))\n",
    "pred_batch = model.call(input_batch)\n",
    "\n",
    "for fig in visualizer.plot_batch(\n",
    "    ds_config,\n",
    "    input_batch=input_batch,\n",
    "    label_batch=label_batch,\n",
    "    pred_batch=pred_batch,\n",
    "    st_var=vars.Spatiotemporal.TT,\n",
    "    sto_var=vars.SpatiotemporalOutput.T2,\n",
    "    max_examples=None,\n",
    "    dynamic_colorscale=False,  # Set to True to compute from data\n",
    "    unscale= True    # Revert normalization to show true values\n",
    "):\n",
    "    fig.show()"
   ]
  }
 ],
 "metadata": {
  "kernelspec": {
   "display_name": "base",
   "language": "python",
   "name": "python3"
  },
  "language_info": {
   "codemirror_mode": {
    "name": "ipython",
    "version": 3
   },
   "file_extension": ".py",
   "mimetype": "text/x-python",
   "name": "python",
   "nbconvert_exporter": "python",
   "pygments_lexer": "ipython3",
   "version": "3.11.9"
  }
 },
 "nbformat": 4,
 "nbformat_minor": 2
}<|MERGE_RESOLUTION|>--- conflicted
+++ resolved
@@ -107,13 +107,6 @@
    "metadata": {},
    "outputs": [],
    "source": [
-<<<<<<< HEAD
-    "# Train the best option further and save.\n",
-    "model = AtmoModel(model=best_model)\n",
-    "tb_callback = keras.callbacks.TensorBoard(log_dir=log_dir)\n",
-    "model.fit(train_ds, val_ds, epochs=200, callbacks=[tb_callback], validation_freq=1)\n",
-    "model.save_model(log_dir + \"/model\")"
-=======
     "with strategy.scope():\n",
     "    # Re-create the model using the best hyperparameters\n",
     "    final_params = AtmoModel.Params(**best_hp.values)\n",
@@ -121,7 +114,6 @@
     "    tb_callback = keras.callbacks.TensorBoard(log_dir=log_dir)\n",
     "    model.fit(train_ds, val_ds, epochs=200, callbacks=[tb_callback], validation_freq=1)\n",
     "    model.save_model(log_dir + \"/model\")\n"
->>>>>>> 8806651f
    ]
   },
   {
