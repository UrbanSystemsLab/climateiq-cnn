--- conflicted
+++ resolved
@@ -194,7 +194,7 @@
         eval_metrics = [
             keras.metrics.MeanAbsoluteError(),
             keras.metrics.RootMeanSquaredError(),
-            keras.metrics.MeanAbsolutePercentageError(),
+            keras.metrics.MeanSquaredLogarithmicError(),
             metrics.NormalizedRootMeanSquaredError(),
             metrics.SSIMMetric(),
             metrics.PSNRMetric(),
@@ -206,29 +206,7 @@
         model.compile(
             optimizer=self._params.optimizer,
             loss=keras.losses.MeanSquaredError(),
-<<<<<<< HEAD
-            metrics=[
-                keras.metrics.MeanAbsoluteError(),
-                keras.metrics.RootMeanSquaredError(),
-                keras.metrics.MeanSquaredLogarithmicError(),
-                metrics.NormalizedRootMeanSquaredError(),
-                metrics.SSIMMetric(),
-                metrics.PSNRMetric(),
-                metrics.OutputVarMeanSquaredError(vars.SpatiotemporalOutput.RH2),
-                metrics.OutputVarMeanSquaredError(vars.SpatiotemporalOutput.T2),
-                metrics.OutputVarMeanSquaredError(
-                    vars.SpatiotemporalOutput.WSPD_WDIR10
-                ),
-                metrics.OutputVarMeanSquaredError(
-                    vars.SpatiotemporalOutput.WSPD_WDIR10_COS
-                ),
-                metrics.OutputVarMeanSquaredError(
-                    vars.SpatiotemporalOutput.WSPD_WDIR10_SIN
-                ),
-            ],
-=======
             metrics=eval_metrics,
->>>>>>> 547aa838
         )
         model.build(self.get_input_shape_batched(self._params))
         return model
