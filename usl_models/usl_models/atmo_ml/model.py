--- conflicted
+++ resolved
@@ -2,11 +2,7 @@
 
 import logging
 import dataclasses
-<<<<<<< HEAD
-from typing import TypedDict, List, Callable, Literal
-=======
 from typing import TypedDict, TypeAlias, List, Callable, Literal, Tuple
->>>>>>> f65ed9cf
 
 import keras
 from keras import layers
@@ -61,16 +57,11 @@
         lstm_dropout: float = 0.2
         lstm_recurrent_dropout: float = 0.2
 
-<<<<<<< HEAD
-        # Output CNN params
-        output_cnn_kernel_size: int = 1
-=======
         # New activation parameters for each block.
         spatial_activation: Activation = "relu"
         st_activation: Activation = "relu"
         lstm_activation: Activation = "tanh"
         output_activation: Activation = "relu"
->>>>>>> f65ed9cf
 
         # The optimizer configuration.
         optimizer: keras.optimizers.Optimizer = dataclasses.field(
@@ -442,7 +433,6 @@
 
         # Output CNNs (upsampling via TransposeConv)
         # We return separate sub-models (i.e., branches) for each output.
-<<<<<<< HEAD
         output_cnn_params = ConvTransposeParams(activation="relu", padding="valid")
         output_cnn_input_shape = (T, LSTM_H, LSTM_W, LSTM_FILTERS // 2)
 
@@ -550,137 +540,6 @@
                 ),
             ],
             name="wspd10_output_cnn",
-=======
-        output_cnn_params = ConvParams(
-            padding="valid", activation=self._params.output_activation
-        )
-        output_cnn_input_shape = (T, LSTM_H, LSTM_W, LSTM_FILTERS // 2)
-
-        # Output: T2 (2m temperature)
-        self._t2_output_cnn = (
-            keras.Sequential(
-                [
-                    layers.InputLayer(output_cnn_input_shape),
-                    layers.TimeDistributed(
-                        keras.Sequential(
-                            [
-                                layers.Conv2DTranspose(
-                                    64,
-                                    OUTPUT_K_SIZE,
-                                    strides=C1_STRIDE,
-                                    **output_cnn_params,
-                                ),
-                                layers.Cropping2D(
-                                    (OUTPUT_K_SIZE // 2, OUTPUT_K_SIZE // 2)
-                                ),
-                                layers.Conv2DTranspose(
-                                    16,
-                                    OUTPUT_K_SIZE,
-                                    strides=C2_STRIDE,
-                                    **output_cnn_params,
-                                ),
-                                layers.Cropping2D(
-                                    (OUTPUT_K_SIZE // 2, OUTPUT_K_SIZE // 2)
-                                ),
-                                layers.Conv2DTranspose(
-                                    1, OUTPUT_K_SIZE, strides=1, **output_cnn_params
-                                ),
-                                layers.Cropping2D(
-                                    (OUTPUT_K_SIZE // 2, OUTPUT_K_SIZE // 2)
-                                ),
-                            ]
-                        )
-                    ),
-                ],
-                name="t2_output_cnn",
-            )
-            if vars.SpatiotemporalOutput.T2 in self._params.sto_vars
-            else None
-        )
-
-        # Output: RH2 (2m relative humidity)
-        self._rh2_output_cnn = (
-            keras.Sequential(
-                [
-                    layers.InputLayer(output_cnn_input_shape),
-                    layers.TimeDistributed(
-                        keras.Sequential(
-                            [
-                                layers.Conv2DTranspose(
-                                    64,
-                                    OUTPUT_K_SIZE,
-                                    strides=C1_STRIDE,
-                                    **output_cnn_params,
-                                ),
-                                layers.Cropping2D(
-                                    (OUTPUT_K_SIZE // 2, OUTPUT_K_SIZE // 2)
-                                ),
-                                layers.Conv2DTranspose(
-                                    16,
-                                    OUTPUT_K_SIZE,
-                                    strides=C2_STRIDE,
-                                    **output_cnn_params,
-                                ),
-                                layers.Cropping2D(
-                                    (OUTPUT_K_SIZE // 2, OUTPUT_K_SIZE // 2)
-                                ),
-                                layers.Conv2DTranspose(
-                                    1, OUTPUT_K_SIZE, strides=1, **output_cnn_params
-                                ),
-                                layers.Cropping2D(
-                                    (OUTPUT_K_SIZE // 2, OUTPUT_K_SIZE // 2)
-                                ),
-                            ]
-                        )
-                    ),
-                ],
-                name="rh2_output_cnn",
-            )
-            if vars.SpatiotemporalOutput.RH2 in self._params.sto_vars
-            else None
-        )
-
-        # Output: WSPD10 (10m wind speed)
-        self._wspd10_output_cnn = (
-            keras.Sequential(
-                [
-                    layers.InputLayer(output_cnn_input_shape),
-                    layers.TimeDistributed(
-                        keras.Sequential(
-                            [
-                                layers.Conv2DTranspose(
-                                    64,
-                                    OUTPUT_K_SIZE,
-                                    strides=C1_STRIDE,
-                                    **output_cnn_params,
-                                ),
-                                layers.Cropping2D(
-                                    (OUTPUT_K_SIZE // 2, OUTPUT_K_SIZE // 2)
-                                ),
-                                layers.Conv2DTranspose(
-                                    16,
-                                    OUTPUT_K_SIZE,
-                                    strides=C2_STRIDE,
-                                    **output_cnn_params,
-                                ),
-                                layers.Cropping2D(
-                                    (OUTPUT_K_SIZE // 2, OUTPUT_K_SIZE // 2)
-                                ),
-                                layers.Conv2DTranspose(
-                                    1, OUTPUT_K_SIZE, strides=1, **output_cnn_params
-                                ),
-                                layers.Cropping2D(
-                                    (OUTPUT_K_SIZE // 2, OUTPUT_K_SIZE // 2)
-                                ),
-                            ]
-                        )
-                    ),
-                ],
-                name="wspd10_output_cnn",
-            )
-            if vars.SpatiotemporalOutput.WSPD_WDIR10 in self._params.sto_vars
-            else None
->>>>>>> f65ed9cf
         )
 
         # Output: WDIR10 (10m wind direction sine and cosine functions)
@@ -697,18 +556,12 @@
                     layers.TimeDistributed(
                         keras.Sequential(
                             [
-<<<<<<< HEAD
                                 layers.Conv2D(
                                     LSTM_FILTERS // 2,
-=======
-                                layers.Conv2DTranspose(
-                                    64,
->>>>>>> f65ed9cf
                                     OUTPUT_K_SIZE,
                                     strides=C1_STRIDE,
                                     **output_cnn_params,
                                 ),
-<<<<<<< HEAD
                                 layers.Conv2D(
                                     LSTM_FILTERS // 4,
                                     OUTPUT_K_SIZE,
@@ -717,32 +570,13 @@
                                 ),
                                 layers.Conv2D(
                                     LSTM_FILTERS // 8,
-=======
-                                layers.Cropping2D(
-                                    (OUTPUT_K_SIZE // 2, OUTPUT_K_SIZE // 2)
-                                ),
-                                layers.Conv2DTranspose(
-                                    16,
->>>>>>> f65ed9cf
                                     OUTPUT_K_SIZE,
                                     strides=C2_STRIDE,
                                     **output_cnn_params,
                                 ),
-<<<<<<< HEAD
                                 layers.Conv2D(
                                     2, OUTPUT_K_SIZE, strides=1, **output_cnn_params
                                 ),
-=======
-                                layers.Cropping2D(
-                                    (OUTPUT_K_SIZE // 2, OUTPUT_K_SIZE // 2)
-                                ),
-                                layers.Conv2DTranspose(
-                                    2, OUTPUT_K_SIZE, strides=1, **output_cnn_params
-                                ),
-                                layers.Cropping2D(
-                                    (OUTPUT_K_SIZE // 2, OUTPUT_K_SIZE // 2)
-                                ),
->>>>>>> f65ed9cf
                             ]
                         )
                     ),
