"""AtmoML model definition."""

import logging
from typing import TypedDict, List, Callable, Mapping, Any

import keras
from keras import layers
from keras.layers import Embedding
import tensorflow as tf

from usl_models.atmo_ml import constants
from usl_models.atmo_ml import vars
from usl_models.atmo_ml import metrics


class AtmoModel:
    """Atmo model class."""

    class Params(TypedDict):
        """Model parameters dictionary."""

        # General parameters.
        batch_size: int

        # Layer-specific parameters.
        lstm_units: int
        lstm_kernel_size: int
        lstm_dropout: float
        lstm_recurrent_dropout: float

        # The optimizer configuration.
        # We use the dictionary definition to ensure the model is serializable.
        # This value is passed to keras.optimizers.get to build the optimizer object.
        optimizer_config: Mapping[str, Any]

        output_timesteps: int

    @classmethod
    def default_params(cls) -> Params:
        """Returns the default params for the model."""
        return cls.Params(
            optimizer_config={
                "class_name": "Adam",
                "config": {"learning_rate": 1e-4},
            },
            batch_size=4,
            lstm_units=256,
            lstm_kernel_size=5,
            lstm_dropout=0.2,
            lstm_recurrent_dropout=0.2,
            output_timesteps=1,
        )

    class Input(TypedDict):
        """Input tensors dictionary."""

        spatial: tf.Tensor
        spatiotemporal: tf.Tensor
        lu_index: tf.Tensor

    class Result(TypedDict):
        """Prediction result dictionary."""

        prediction: tf.Tensor
        chunk_id: str | tf.Tensor

    def __init__(
        self,
        params: Params | None = None,
        spatial_dims: tuple[int, int] = (constants.MAP_HEIGHT, constants.MAP_WIDTH),
        num_spatial_features: int = constants.NUM_SAPTIAL_FEATURES,
        num_spatiotemporal_features: int = constants.NUM_SPATIOTEMPORAL_FEATURES,
        lu_index_vocab_size: int = constants.LU_INDEX_VOCAB_SIZE,
        embedding_dim: int = constants.EMBEDDING_DIM,
    ):
        """Creates the Atmo model.

        Args:
            params: A dictionary of configurable model parameters.
            spatial_dims: Tuple of spatial height and width input dimensions.
                Needed for defining input shapes. This is an optional arg that
                can be changed (primarily for testing/debugging).
            num_spatial_features: nb of spt features
            num_spatiotemporal_features: nb of spatiotemp feat.
            lu_index_vocab_size: Number of unique values in the lu_index
            feature.
            embedding_dim: Size of the embedding vectors for lu_index.
        """
        self._model_params = params or self.default_params()
        self._spatial_dims = spatial_dims
        self._spatial_features = num_spatial_features
        self._spatiotemporal_features = num_spatiotemporal_features
        self._lu_index_vocab_size = lu_index_vocab_size
        self._embedding_dim = embedding_dim
        self._model = self._build_model()

    @classmethod
    def from_checkpoint(cls, artifact_uri: str, **kwargs) -> "AtmoModel":
        """Loads the model from a checkpoint URI.

        We load weights only to keep custom methods intact.
        This only works if the model architecture is identical to the architecture
        used during export.

        Args:
            artifact_uri: The path to the SavedModel directory.
                This should end in `/model` if using a GCloud artifact.

        Returns:
            The loaded AtmoModel.
        """
        model = cls(**kwargs)
        loaded_model = keras.models.load_model(
            artifact_uri,
            custom_objects={
                "OutputVarMeanSquaredError": metrics.OutputVarMeanSquaredError
            },
        )
        assert loaded_model is not None, f"Failed to load model from: {artifact_uri}"
        model._model.set_weights(loaded_model.get_weights())
        return model

    def _build_model(self) -> keras.Model:
        """Creates the correct internal (Keras) model architecture."""
        model = AtmoConvLSTM(
            self._model_params,
            spatial_dims=self._spatial_dims,
            num_spatial_features=self._spatial_features,
            num_spatiotemporal_features=self._spatiotemporal_features,
            lu_index_vocab_size=self._lu_index_vocab_size,
            embedding_dim=self._embedding_dim,
        )
        model.compile(
            optimizer=keras.optimizers.get(self._model_params["optimizer_config"]),
            loss=keras.losses.MeanSquaredError(),
            metrics=[
                keras.metrics.MeanAbsoluteError(),
                keras.metrics.MeanSquaredError(),
                keras.metrics.RootMeanSquaredError(),
                metrics.OutputVarMeanSquaredError(vars.SpatiotemporalOutput.RH2),
                metrics.OutputVarMeanSquaredError(vars.SpatiotemporalOutput.T2),
                metrics.OutputVarMeanSquaredError(
                    vars.SpatiotemporalOutput.WSPD_WDIR10
                ),
                metrics.OutputVarMeanSquaredError(
                    vars.SpatiotemporalOutput.WSPD_WDIR10_COS
                ),
                metrics.OutputVarMeanSquaredError(
                    vars.SpatiotemporalOutput.WSPD_WDIR10_SIN
                ),
            ],
        )
        model.build(constants.INPUT_SHAPE_BATCHED)
        return model

    def summary(self, expand_nested: bool = False):
        """Print the model summary."""
        self._model.summary(expand_nested=expand_nested)

    def call(self, input: Input) -> tf.Tensor:
        """Forward pass for predictions. See `AtmoConvLSTM.call`."""
        return self._model.call(input)

    def fit(
        self,
        train_dataset: tf.data.Dataset,
        val_dataset: tf.data.Dataset | None = None,
        epochs: int = 1,
        steps_per_epoch: int | None = None,
        early_stopping: int | None = None,
        callbacks: List[Callable] | None = None,
        validation_freq: int = 1,
    ):
        """Fit the model to the given dataset."""
        if callbacks is None:
            callbacks = []
        if early_stopping is not None:
            callbacks.append(
                keras.callbacks.EarlyStopping(
                    monitor="loss", mode="min", patience=early_stopping
                )
            )

        return self._model.fit(
            train_dataset,
            validation_data=val_dataset,
            epochs=epochs,
            steps_per_epoch=steps_per_epoch,
            callbacks=callbacks,
            validation_freq=validation_freq,
        )

    def load_weights(self, filepath: str) -> None:
        """Loads weights from an existing file.

        Args:
            filepath: Path to the weights file to load into the current model.
        """
        self._model.load_weights(filepath)
        logging.info("Loaded model weights from %s", filepath)

    def save_model(self, filepath: str, **kwargs) -> None:
        """Saves a .keras model to the specified path.

        Args:
            filepath: Path to which to save the model. Must end in ".keras".
            kwargs: Additional arguments to pass to keras' model.save method.
        """
        self._model.save(filepath, **kwargs)
        logging.info("Saved model to %s", filepath)

    def save_weights(self, filepath: str) -> None:
        """Saves the model weights."""
        self._model.save_weights(filepath)
        logging.info("Saved model weights to %s", filepath)

    def load_model(self, filepath: str) -> None:
        """Loads the entire model (architecture + weights)."""
        self._model = keras.models.load_model(filepath)
        logging.info("Loaded full model from %s", filepath)


###############################################################################
#                       Custom Keras Model definitions
#
# The following are keras.Model class implementations for AtmoML model
# architecture(s). They can be used within the generic AtmoModel class above
# for training and evaluation, and only define basic components of the model,
# such as layers and the forward pass. While these models are callable, all
# data pre- and post-processing are expected to be handled externally.
###############################################################################


class AtmoConvLSTM(keras.Model):
    """Atmo ConvLSTM model.

    The architecture is a multi-head ConvLSTM model.

    Spatial and spatiotemporal features are passed into separate CNN blocks for
    feature extraction before being concatenated and fed into a ConvLSTM. The
    ConvLSTM outputs are then fed into separate TransposeConv blocks for
    multi-prediction. There are four different output heads for 2m temperature,
    2m relative humidity, 10m wind speed, and 10m wind direction.

    Architecture diagram: https://miro.com/app/board/uXjVK3Q31rQ=/.
    Architecture details:
    https://www.notion.so/climate-iq/AtmoML-Architecture-Proposals-and-Design-c00d0e54265c4bb8a72ce01fd475f116.
    """

    def __init__(
        self,
        params: AtmoModel.Params,
        spatial_dims: tuple[int, int],
        num_spatial_features: int,
        num_spatiotemporal_features: int,
        lu_index_vocab_size: int = 61,  # Nb of unique classes in lu_index
        embedding_dim: int = 8,  # Size of the embedding vectors for lu_index
    ):
        """Creates the Atmo ConvLSTM model.

        Args:
            params: An dictionary of configurable model parameters.
            spatial_dims: Tuple of spatial height and width input dimensions.
                Needed for defining input shapes.
            num_spatial_features: Total dimensionality of the spatial features.
                Needed for defining input shapes.
            num_spatiotemporal_features: Total dimensionality of the spatiotemporal
                features. Needed for defining input shapes.
            lu_index_vocab_size (int): The number of unique values in the lu_index
                feature. This is used to define the size of the vocabulary for the
                embedding layer.
            embedding_dim (int): Size of the embedding vectors for the lu_index
            feature. This determines the dimensionality of the embedding space.
        """
        super().__init__()

        self._params = params
        self._spatial_height, self._spatial_width = spatial_dims
        self._spatial_features = num_spatial_features
        self._spatiotemporal_features = num_spatiotemporal_features
        self._embedding_dim = embedding_dim  # Save embedding_dim as a class attribute

        # Define Embedding Layer for lu_index
        self.lu_index_embedding = Embedding(
            input_dim=lu_index_vocab_size,
            output_dim=embedding_dim,
            input_length=self._spatial_height * self._spatial_width,
        )

        # Model definition

        # Spatial CNN
        # spatial_cnn_params = {"strides": 2, "padding": "same", "activation": "relu"}
        self._spatial_cnn = keras.Sequential(
            [
                # Input shape: (height, width, channels)
                layers.InputLayer(
                    (
                        self._spatial_height,
                        self._spatial_width,
                        self._spatial_features + embedding_dim,
                    )
                ),
                # layers.Conv2D(64, 5, **spatial_cnn_params),
                # layers.MaxPool2D(pool_size=2, strides=1, padding="same"),
                # layers.Conv2D(128, 5, **spatial_cnn_params),
                # layers.MaxPool2D(pool_size=2, strides=1, padding="same"),
            ],
            name="spatial_cnn",
        )

        # Spatiotemporal CNN
        # st_cnn_params = {"strides": 2, "padding": "same", "activation": "relu"}
        self._st_cnn = keras.Sequential(
            [
                # Input shape: (time_steps, height, width, channels)
                layers.InputLayer(
                    (
                        None,
                        self._spatial_height,
                        self._spatial_width,
                        self._spatiotemporal_features,
                    )
                ),
                # Remaining layers are TimeDistributed and are applied to each
                # temporal slice
                # layers.TimeDistributed(layers.Conv2D(16, 5, **st_cnn_params)),
                # layers.TimeDistributed(
                #     layers.MaxPool2D(pool_size=2, strides=1, padding="same")
                # ),
                # layers.TimeDistributed(layers.Conv2D(64, 5, **st_cnn_params)),
                # layers.TimeDistributed(
                #     layers.MaxPool2D(pool_size=2, strides=1, padding="same")
                # ),
            ],
            name="spatiotemporal_cnn",
        )

        # ConvLSTM
        # The spatial dimensions have been reduced 4x by the CNNs.
        # The "channel" dimension is double the sum of the channels from the CNNs,
        # due to stacking two boundary condition pairs.
        conv_lstm_height = self._spatial_height // 1
        conv_lstm_width = self._spatial_width // 1
        # conv_lstm_channels = 128 + 64
        self.conv_lstm = keras.Sequential(
            [
                # Input shape: (time_steps, height, width, channels)
                layers.InputLayer(
                    (
                        None,
                        conv_lstm_height,
                        conv_lstm_width,
                        self._spatiotemporal_features
                        + self._spatial_features
                        + embedding_dim,
                    )
                ),
                layers.ConvLSTM2D(
                    self._params["lstm_units"],
                    self._params["lstm_kernel_size"],
                    strides=1,
                    return_sequences=True,
                    padding="same",
                    activation="tanh",
                    dropout=self._params["lstm_dropout"],
                    recurrent_dropout=self._params["lstm_recurrent_dropout"],
                ),
            ],
            name="conv_lstm",
        )

        # Output CNNs (upsampling via TransposeConv)
        # We return separate sub-models (i.e., branches) for each output.
        output_cnn_params = {"padding": "same", "activation": "relu"}
        # Input shape: (time, height, width, channels)
        output_cnn_input_shape = (
            None,
            conv_lstm_height,
            conv_lstm_width,
            self._params["lstm_units"],
        )

        # Output: RH2 (2m relative humidity)
        self._rh2_output_cnn = keras.Sequential(
            [
                layers.InputLayer(output_cnn_input_shape),
                layers.TimeDistributed(
                    layers.Conv2DTranspose(1, 1, strides=1, **output_cnn_params)
                ),
            ],
            name="rh2_output_cnn",
        )

        # Output: T2 (2m temperature)
        self._t2_output_cnn = keras.Sequential(
            [
                layers.InputLayer(output_cnn_input_shape),
                layers.TimeDistributed(
                    layers.Conv2DTranspose(1, 1, strides=1, **output_cnn_params)
                ),
            ],
            name="rh2_output_cnn",
        )

        # Output: WSPD10 (10m wind speed)
        self._wspd10_output_cnn = keras.Sequential(
            [
                layers.InputLayer(output_cnn_input_shape),
                layers.TimeDistributed(
                    layers.Conv2DTranspose(1, 1, strides=1, **output_cnn_params)
                ),
            ],
            name="wspd10_output_cnn",
        )

        # Output: WDIR10 (10m wind direction sine and cosine functions)
        self._wdir10_output_cnn = keras.Sequential(
            [
                layers.InputLayer(output_cnn_input_shape),
                layers.TimeDistributed(
                    layers.Conv2DTranspose(2, 1, strides=1, **output_cnn_params)
                ),
            ],
            name="wdir10_output_cnn",
        )

    def call(self, inputs: AtmoModel.Input) -> tf.Tensor:
        """Makes a forward pass of the model.

        Args:
            inputs: A dictionary of input tensors, with the following key/value pairs:
                "spatial": rank-4 tensor
                "spatiotemporal": rank-5 tensor

        Returns:
            A rank-5 tensor of all output predictions.
        """
        spatial_input = inputs["spatial"]  # (B, H, W, C)
        st_input = inputs["spatiotemporal"]
        lu_index_input = inputs["lu_index"]  # lu_index is passed separately

        B = st_input.shape[0]
        C = constants.NUM_SAPTIAL_FEATURES
        H, W = constants.MAP_HEIGHT, constants.MAP_WIDTH
        STF = constants.NUM_SPATIOTEMPORAL_FEATURES
        T = constants.INPUT_TIME_STEPS
        T_O = self._params["output_timesteps"]

        tf.ensure_shape(spatial_input, (B, H, W, C))
        tf.ensure_shape(st_input, (B, None, H, W, STF))
        tf.ensure_shape(lu_index_input, (B, H, W))

        T_O = st_input.shape[1] - T + 1

        # Ensure all spatial features are present; if not, replace with zeros
        if spatial_input.shape[-1] < self._spatial_features:
            missing_channels = self._spatial_features - spatial_input.shape[-1]
            spatial_input = tf.pad(
                spatial_input,
                paddings=[[0, 0], [0, 0], [0, 0], [0, missing_channels]],
                constant_values=0,
            )

        # Ensure all spatiotemporal features are present; if not, replace with zeros
        if st_input.shape[-1] < self._spatiotemporal_features:
            missing_channels = self._spatiotemporal_features - st_input.shape[-1]
            st_input = tf.pad(
                st_input,
                paddings=[[0, 0], [0, 0], [0, 0], [0, 0], [0, missing_channels]],
                constant_values=0,
            )

        # Reshape lu_index matrix for embedding
        lu_index_input_flat = tf.reshape(
            lu_index_input, (-1, self._spatial_height * self._spatial_width)
        )
        lu_index_embedded_flat = self.lu_index_embedding(lu_index_input_flat)

        # Reshape back to matrix form (200, 200, ?, ?)
        lu_index_embedded = tf.reshape(
            lu_index_embedded_flat,
            (-1, self._spatial_height, self._spatial_width, self._embedding_dim),
        )

        # Concatenate lu_index embedding with other spatial features
        spatial_input = tf.concat([spatial_input, lu_index_embedded], axis=-1)

        spatial_cnn_output = self._spatial_cnn(spatial_input)
        st_cnn_output = self._st_cnn(st_input)

        # Concatenate spatial CNN outputs with all spatiotemporal tensors
        # and transform time sequence into boundary condition pairs.
        spatial_cnn_output = spatial_cnn_output[:, tf.newaxis, :, :, :]
        n = st_input.shape[1]
        spatial_cnn_output = tf.repeat(spatial_cnn_output, [n], axis=1)
<<<<<<< HEAD
        lstm_inputs = tf.concat([st_cnn_output, spatial_cnn_output], axis=-1)
        lstm_output = self.conv_lstm(lstm_inputs)[:, -T_O:]  # Take the last timestamp.
=======
        concat_inputs = tf.concat([st_cnn_output, spatial_cnn_output], axis=-1)

        lstm_input = data_utils.boundary_pairs(concat_inputs)
        lstm_output = self.conv_lstm(lstm_input)

        # Split up paired tensors into individual time steps.
        trconv_input = data_utils.split_time_step_pairs(lstm_output)[:, -T_O:]
>>>>>>> 64fe890f

        outputs = []
        if self._rh2_output_cnn is not None:
            outputs.append(self._rh2_output_cnn(lstm_output))
        if self._t2_output_cnn is not None:
            outputs.append(self._t2_output_cnn(lstm_output))
        if self._wspd10_output_cnn is not None:
            outputs.append(self._wspd10_output_cnn(lstm_output))
        if self._wdir10_output_cnn is not None:
            outputs.append(self._wdir10_output_cnn(lstm_output))

        return tf.concat(outputs, axis=-1)<|MERGE_RESOLUTION|>--- conflicted
+++ resolved
@@ -494,18 +494,8 @@
         spatial_cnn_output = spatial_cnn_output[:, tf.newaxis, :, :, :]
         n = st_input.shape[1]
         spatial_cnn_output = tf.repeat(spatial_cnn_output, [n], axis=1)
-<<<<<<< HEAD
         lstm_inputs = tf.concat([st_cnn_output, spatial_cnn_output], axis=-1)
         lstm_output = self.conv_lstm(lstm_inputs)[:, -T_O:]  # Take the last timestamp.
-=======
-        concat_inputs = tf.concat([st_cnn_output, spatial_cnn_output], axis=-1)
-
-        lstm_input = data_utils.boundary_pairs(concat_inputs)
-        lstm_output = self.conv_lstm(lstm_input)
-
-        # Split up paired tensors into individual time steps.
-        trconv_input = data_utils.split_time_step_pairs(lstm_output)[:, -T_O:]
->>>>>>> 64fe890f
 
         outputs = []
         if self._rh2_output_cnn is not None:
