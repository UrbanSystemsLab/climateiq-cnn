--- conflicted
+++ resolved
@@ -9,38 +9,8 @@
 import tensorflow as tf
 
 from usl_models.atmo_ml import constants
-from usl_models.atmo_ml import vars
-
-
-<<<<<<< HEAD
-@dataclasses.dataclass
-class AtmoModelParams:
-    # General parameters.
-    batch_size: int = 4
-
-    # Layer-specific parameters.
-    lstm_units: int = 512
-    lstm_kernel_size: int = 5
-    lstm_dropout: float = 0.2
-    lstm_recurrent_dropout: float = 0.2
-
-    # The optimizer configuration.
-    # We use the dictionary definition to ensure the model is serializable.
-    # This value is passed to keras.optimizers.get to build the optimizer object.
-    optimizer_config: Mapping[str, Any] = dataclasses.field(
-        default_factory=lambda: {
-            "class_name": "Adam",
-            "config": {"learning_rate": 1e-4},
-        }
-    )
-    output_vars: list[vars.SpatiotemporalOutput] = dataclasses.field(
-        default_factory=lambda: list(vars.SpatiotemporalOutput)
-    )
-    epochs: int = 10
-
-
-=======
->>>>>>> 18fc7c13
+
+
 class AtmoModel:
     """Atmo model class."""
 
@@ -151,11 +121,7 @@
             embedding_dim=self._embedding_dim,
         )
         model.compile(
-<<<<<<< HEAD
-            optimizer=keras.optimizers.get(self._model_params.optimizer_config),
-=======
             optimizer=keras.optimizers.get(self._model_params["optimizer_config"]),
->>>>>>> 18fc7c13
             loss=keras.losses.MeanSquaredError(),
             metrics=[
                 keras.metrics.MeanAbsoluteError(),
@@ -369,15 +335,10 @@
                     )
                 ),
                 layers.ConvLSTM2D(
-<<<<<<< HEAD
-                    self._params.lstm_units,
-                    self._params.lstm_kernel_size,
-=======
                     self._params["lstm_units"],
                     self._params["lstm_kernel_size"],
+                    strides=1,
                     return_sequences=True,
->>>>>>> 18fc7c13
-                    strides=1,
                     padding="same",
                     activation="tanh",
                     dropout=self._params["lstm_dropout"],
@@ -392,163 +353,54 @@
         output_cnn_params = {"padding": "same", "activation": "relu"}
         # Input shape: (height, width, channels)
         output_cnn_input_shape = (
+            None,
             conv_lstm_height,
             conv_lstm_width,
-<<<<<<< HEAD
-            self._params.lstm_units,
+            self._params["lstm_units"],
         )
 
         # Output: RH2 (2m relative humidity)
-        self._rh2_output_cnn = (
-            keras.Sequential(
-                [
-                    layers.InputLayer(
-                        (conv_lstm_height, conv_lstm_width, self._params.lstm_units)
-                    ),
-                    # layers.Conv2DTranspose(8, 4, strides=4, **output_cnn_params),
-                    layers.Conv2DTranspose(1, 1, strides=1, **output_cnn_params),
-                ],
-                name="rh2_output_cnn",
-            )
-            if vars.SpatiotemporalOutput.RH2 in params.output_vars
-            else None
-        )
-
-        # Output: T2 (2m temperature)
-        self._t2_output_cnn = (
-            keras.Sequential(
-                [
-                    layers.InputLayer(output_cnn_input_shape),
-                    layers.TimeDistributed(
-                        layers.Conv2DTranspose(64, 2, strides=2, **output_cnn_params)
-                    ),
-                    layers.TimeDistributed(
-                        layers.Conv2DTranspose(16, 2, strides=2, **output_cnn_params)
-                    ),
-                    layers.TimeDistributed(
-                        layers.Conv2DTranspose(1, 1, strides=1, **output_cnn_params)
-                    ),
-                ],
-                name="rh2_output_cnn",
-            )
-            if vars.SpatiotemporalOutput.T2 in params.output_vars
-            else None
-        )
-
-        # Output: WSPD10 (10m wind speed)
-        self._wspd10_output_cnn = (
-            keras.Sequential(
-                [
-                    layers.InputLayer(output_cnn_input_shape),
-                    layers.TimeDistributed(
-                        layers.Conv2DTranspose(64, 2, strides=2, **output_cnn_params)
-                    ),
-                    layers.TimeDistributed(
-                        layers.Conv2DTranspose(16, 2, strides=2, **output_cnn_params)
-                    ),
-                    layers.TimeDistributed(
-                        layers.Conv2DTranspose(1, 1, strides=1, **output_cnn_params)
-                    ),
-                ],
-                name="wspd10_output_cnn",
-            )
-            if vars.SpatiotemporalOutput.WSPD_WDIR10 in params.output_vars
-            else None
-        )
-
-        # Output: WDIR10 (10m wind direction sine and cosine functions)
-        self._wdir10_output_cnn = (
-            keras.Sequential(
-                [
-                    layers.InputLayer(output_cnn_input_shape),
-                    layers.TimeDistributed(
-                        layers.Conv2DTranspose(64, 2, strides=2, **output_cnn_params)
-                    ),
-                    layers.TimeDistributed(
-                        layers.Conv2DTranspose(16, 2, strides=2, **output_cnn_params)
-                    ),
-                    layers.TimeDistributed(
-                        layers.Conv2DTranspose(2, 1, strides=1, **output_cnn_params)
-                    ),
-                ],
-                name="wdir10_output_cnn",
-            )
-            if (
-                vars.SpatiotemporalOutput.WSPD_WDIR10_COS in params.output_vars
-                and vars.SpatiotemporalOutput.WSPD_WDIR10_SIN in params.output_vars
-            )
-            else None
-=======
-            self._params["lstm_units"] // 2,
-        )
-
-        # Output: T2 (2m temperature)
-        self._t2_output_cnn = tf.keras.Sequential(
+        self._rh2_output_cnn = keras.Sequential(
             [
                 layers.InputLayer(output_cnn_input_shape),
                 layers.TimeDistributed(
-                    layers.Conv2DTranspose(64, 2, strides=2, **output_cnn_params)
-                ),
-                layers.TimeDistributed(
-                    layers.Conv2DTranspose(16, 2, strides=2, **output_cnn_params)
-                ),
+                    layers.Conv2DTranspose(1, 1, strides=1, **output_cnn_params)
+                ),
+            ],
+            name="rh2_output_cnn",
+        )
+
+        # Output: T2 (2m temperature)
+        self._t2_output_cnn = keras.Sequential(
+            [
+                layers.InputLayer(output_cnn_input_shape),
                 layers.TimeDistributed(
                     layers.Conv2DTranspose(1, 1, strides=1, **output_cnn_params)
                 ),
             ],
-            name="t2_output_cnn",
-        )
-
-        # Output: RH2 (2m relative humidity)
-        self._rh2_output_cnn = tf.keras.Sequential(
+            name="rh2_output_cnn",
+        )
+
+        # Output: WSPD10 (10m wind speed)
+        self._wspd10_output_cnn = keras.Sequential(
             [
                 layers.InputLayer(output_cnn_input_shape),
                 layers.TimeDistributed(
-                    layers.Conv2DTranspose(64, 2, strides=2, **output_cnn_params)
-                ),
-                layers.TimeDistributed(
-                    layers.Conv2DTranspose(16, 2, strides=2, **output_cnn_params)
-                ),
-                layers.TimeDistributed(
                     layers.Conv2DTranspose(1, 1, strides=1, **output_cnn_params)
                 ),
             ],
-            name="rh2_output_cnn",
-        )
-
-        # Output: WSPD10 (10m wind speed)
-        self._wspd10_output_cnn = keras.Sequential(
+            name="wspd10_output_cnn",
+        )
+
+        # Output: WDIR10 (10m wind direction sine and cosine functions)
+        self._wdir10_output_cnn = keras.Sequential(
             [
                 layers.InputLayer(output_cnn_input_shape),
                 layers.TimeDistributed(
-                    layers.Conv2DTranspose(64, 2, strides=2, **output_cnn_params)
-                ),
-                layers.TimeDistributed(
-                    layers.Conv2DTranspose(16, 2, strides=2, **output_cnn_params)
-                ),
-                layers.TimeDistributed(
-                    layers.Conv2DTranspose(1, 1, strides=1, **output_cnn_params)
-                ),
-            ],
-            name="wspd10_output_cnn",
-        )
-
-        # Output: WDIR10 (10m wind direction sine and cosine functions)
-        self._wdir10_output_cnn = keras.Sequential(
-            [
-                layers.InputLayer(output_cnn_input_shape),
-                layers.TimeDistributed(
-                    layers.Conv2DTranspose(64, 2, strides=2, **output_cnn_params)
-                ),
-                layers.TimeDistributed(
-                    layers.Conv2DTranspose(16, 2, strides=2, **output_cnn_params)
-                ),
-                layers.TimeDistributed(
                     layers.Conv2DTranspose(2, 1, strides=1, **output_cnn_params)
                 ),
             ],
             name="wdir10_output_cnn",
->>>>>>> 18fc7c13
         )
 
     def call(self, inputs: AtmoModel.Input) -> tf.Tensor:
@@ -618,11 +470,8 @@
         n = st_input.shape[1]
         spatial_cnn_output = tf.repeat(spatial_cnn_output, [n], axis=1)
         lstm_inputs = tf.concat([st_cnn_output, spatial_cnn_output], axis=-1)
-        # lstm_input = data_utils.boundary_pairs(concat_inputs)
-        lstm_output = self.conv_lstm(lstm_inputs)
-
-        # Split up paired tensors into individual time steps.
-        # trconv_input = data_utils.split_time_step_pairs(lstm_output)
+        t = 1
+        lstm_output = self.conv_lstm(lstm_inputs)[-1 - t : -1]
 
         outputs = []
         if self._rh2_output_cnn is not None:
