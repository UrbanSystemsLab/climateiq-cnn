--- conflicted
+++ resolved
@@ -264,11 +264,7 @@
         # Model definition
 
         # Spatial CNN
-<<<<<<< HEAD
         # spatial_cnn_params = {"strides": 2, "padding": "same", "activation": "relu"}
-=======
-        spatial_cnn_params = {"strides": 2, "padding": "same", "activation": "relu"}
->>>>>>> bf98fd29
         self._spatial_cnn = keras.Sequential(
             [
                 # Input shape: (height, width, channels)
@@ -288,11 +284,7 @@
         )
 
         # Spatiotemporal CNN
-<<<<<<< HEAD
         # st_cnn_params = {"strides": 2, "padding": "same", "activation": "relu"}
-=======
-        st_cnn_params = {"strides": 2, "padding": "same", "activation": "relu"}
->>>>>>> bf98fd29
         self._st_cnn = keras.Sequential(
             [
                 # Input shape: (time_steps, height, width, channels)
@@ -322,15 +314,9 @@
         # The spatial dimensions have been reduced 4x by the CNNs.
         # The "channel" dimension is double the sum of the channels from the CNNs,
         # due to stacking two boundary condition pairs.
-<<<<<<< HEAD
         conv_lstm_height = self._spatial_height // 1
         conv_lstm_width = self._spatial_width // 1
         # conv_lstm_channels = 128 + 64
-=======
-        conv_lstm_height = self._spatial_height // 4
-        conv_lstm_width = self._spatial_width // 4
-        conv_lstm_channels = 2 * (128 + 64)
->>>>>>> bf98fd29
         self.conv_lstm = keras.Sequential(
             [
                 # Input shape: (time_steps, height, width, channels)
