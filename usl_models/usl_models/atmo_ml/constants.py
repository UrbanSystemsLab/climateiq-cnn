"""Constant definitions for the AtmoML model."""

# Geospatial constants
MAP_HEIGHT = 200
MAP_WIDTH = 200

# Other well-defined constants
INPUT_TIME_STEPS = 6
OUTPUT_CHANNELS = 5
OUTPUT_TIME_STEPS = 10
<<<<<<< HEAD
num_spatial_features = 18
num_spatiotemporal_features = 9
Time_STEPS_PER_DAY = 4
NUM_DAYS = 500
TOTAL_TIME_STEPS = Time_STEPS_PER_DAY * NUM_DAYS
=======
num_spatial_features = 17
num_spatiotemporal_features = 9
lu_index_vocab_size = 61
embedding_dim = 8
>>>>>>> da07939e
<|MERGE_RESOLUTION|>--- conflicted
+++ resolved
@@ -8,15 +8,10 @@
 INPUT_TIME_STEPS = 6
 OUTPUT_CHANNELS = 5
 OUTPUT_TIME_STEPS = 10
-<<<<<<< HEAD
-num_spatial_features = 18
+num_spatial_features = 17
 num_spatiotemporal_features = 9
 Time_STEPS_PER_DAY = 4
 NUM_DAYS = 500
 TOTAL_TIME_STEPS = Time_STEPS_PER_DAY * NUM_DAYS
-=======
-num_spatial_features = 17
-num_spatiotemporal_features = 9
 lu_index_vocab_size = 61
-embedding_dim = 8
->>>>>>> da07939e
+embedding_dim = 8