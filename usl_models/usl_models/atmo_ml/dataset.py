import logging
import random
from typing import Iterable
import pathlib
import itertools
from datetime import datetime, timedelta
import hashlib  # For hashing days
import tensorflow as tf
import numpy as np
from google.cloud import storage  # type: ignore
from google.cloud.storage import transfer_manager  # type: ignore
from usl_models.atmo_ml import constants, vars
from usl_models.shared import downloader


FEATURE_BUCKET_NAME = "climateiq-study-area-feature-chunks"
LABEL_BUCKET_NAME = "climateiq-study-area-label-chunks"
DATE_FORMAT = "%Y-%m-%d"
FEATURE_FILENAME_FORMAT = "met_em.d03.%Y-%m-%d_%H:%M:%S.npy"
FEATURE_FILENAME_FORMAT_NPZ = "met_em.d03.%Y-%m-%d_%H:%M:%S.npz"
STATIC_FILENAME_NPZ = "static.npz"
LABEL_FILENAME_FORMAT = "wrfout_d03_%Y-%m-%d_%H:%M:%S.npy"
LABEL_FILENAME_FORMAT_NPZ = "wrfout_d03_%Y-%m-%d_%H:%M:%S.npz"


# Key for each example in the dataset.
# (sim_name, date)
ExampleKey = tuple[str, str]


def get_date(filename: str) -> str:
    return filename.split(".")[2].split("_")[0]


def hash_day(sim_name: str, date: str) -> float:
    """Hash a timestamp into a float between 0 and 1.

    Ensure that all timestamps for the same day hash to the same value.

    Args:
        filepath (str): A string in the format 'met_em.d03.2000-05-24_00:00:00.npy'
                        or 'wrfout_d03_2000-05-24_00:00:00.npy'.

    Returns:
        float: A hash value between 0 and 1 for the day.
    """
    # Hash the date part to ensure all timestamps for the same day are consistent
    return (
        int(hashlib.sha256((sim_name + date).encode()).hexdigest(), 16)
        % (10**8)
        / (10**8)
    )


def get_all_simulation_days(
    sim_names: list[str], storage_client, bucket_name: str
) -> list[tuple[str, str]]:
    """Retrieve all simulation days from simulation names.

    Returns: [(sim_name, date), ...]
    """
    all_days = set()
    bucket = storage_client.bucket(bucket_name)

    for sim_name in sim_names:
        # List blobs under the simulation folder
        blobs = bucket.list_blobs(prefix=f"{sim_name}/")

        num_blobs = 0
        for blob in blobs:
            num_blobs += 1
            # Extract the date from the filename (e.g., "2000-05-24.npy")

            filename = blob.name.split("/")[-1]
            all_days.add((sim_name, get_date(filename)))

        assert num_blobs > 0

    return sorted(all_days)


def get_cached_sim_dates(path: pathlib.Path) -> list[tuple[str, str]]:
    """Return all cached simulation dates."""
    all_dates = set()
    for file in path.glob("**/labels/wrfout_d03_????-??-??_??:??:??.npz"):
        relative_path = file.relative_to(path)
        sim_name = str(relative_path.parent.parent)
        ts = datetime.strptime(relative_path.name, LABEL_FILENAME_FORMAT_NPZ)
        all_dates.add((sim_name, ts.date().strftime(DATE_FORMAT)))

    return sorted(all_dates)


<<<<<<< HEAD
def make_dataset(generator) -> tf.data.Dataset:
=======
def make_dataset(generator, output_timesteps: int = 1) -> tf.data.Dataset:
>>>>>>> 64fe890f
    return tf.data.Dataset.from_generator(
        lambda: generator(),
        output_signature=(
            constants.INPUT_SPEC,
            tf.TensorSpec(
                shape=(
                    output_timesteps,
                    constants.MAP_HEIGHT,
                    constants.MAP_WIDTH,
                    constants.OUTPUT_CHANNELS,
                ),
                dtype=tf.float32,
            ),
        ),
    )


def load_dataset_cached(
    filecache_dir: pathlib.Path,
    hash_range=(0.0, 1.0),
    example_keys: list[ExampleKey] | None = None,
<<<<<<< HEAD
    shuffle: bool = False,
):
    """Loads a dataset from a filecache."""
    example_keys = example_keys or get_cached_sim_dates(filecache_dir)
    if shuffle:
        random.shuffle(example_keys)
=======
    shuffle: bool = True,
    output_timesteps: int = 1,
):
    """Loads a dataset from a filecache."""
    example_keys = example_keys or get_cached_sim_dates(filecache_dir)
>>>>>>> 64fe890f

    if shuffle:
        random.shuffle(example_keys)

    def generator() -> Iterable[tuple[dict[str, tf.Tensor], tf.Tensor]]:
        missing_days: int = 0
        generated_count: int = 0
        for sim_name, day in example_keys:
            # Skip days not in this dataset
            if not (hash_range[0] <= hash_day(sim_name, day) < hash_range[1]):
                continue

            load_result = load_day_cached(
                filecache_dir,
                sim_name,
                datetime.strptime(day, DATE_FORMAT),
                output_timesteps=output_timesteps,
            )
            if load_result is None:
                missing_days += 1
                continue

            generated_count += 1
            inputs, labels = load_result
<<<<<<< HEAD
            yield inputs, labels[-2:-1]
=======
            yield inputs, labels
>>>>>>> 64fe890f

        logging.info("Total generated samples: %d", generated_count)
        if missing_days > 0:
            logging.warning("Total days with missing data: %d", missing_days)

<<<<<<< HEAD
    return make_dataset(generator)
=======
    return make_dataset(generator, output_timesteps=output_timesteps)
>>>>>>> 64fe890f


def load_dataset(
    data_bucket_name: str,
    label_bucket_name: str,
    sim_names: list[str],
    storage_client: storage.Client = None,
    shuffle: bool = True,
    hash_range=(0.0, 1.0),
    dates: list[str] | None = None,
    output_timesteps: int = 1,
) -> tf.data.Dataset:
    storage_client = storage_client or storage.Client()
<<<<<<< HEAD
    output_vars = output_vars or list(vars.SpatiotemporalOutput)
=======
>>>>>>> 64fe890f

    # Early validation
    assert storage_client.bucket(
        data_bucket_name
    ).exists(), f"Bucket does not exist: {data_bucket_name}"
    assert storage_client.bucket(
        label_bucket_name
    ).exists(), f"Bucket does not exist: {label_bucket_name}"

    if dates is not None:
        sim_name_dates = list(itertools.product(sim_names, dates))
    else:
        sim_name_dates = get_all_simulation_days(
            sim_names=sim_names,
            storage_client=storage_client,
            bucket_name=data_bucket_name,
        )
    print("sim_name_dates", sim_name_dates)

    if shuffle:
        random.shuffle(sim_name_dates)

    logging.info("Total simulation days before filtering: %d", len(sim_name_dates))

    # Track stats for filtering
    total_days = len(sim_name_dates)
    selected_days = [
        (sim_name, day)
        for sim_name, day in sim_name_dates
        if hash_range[0] <= hash_day(sim_name, day) < hash_range[1]
    ]
    selected_percentage = len(selected_days) / total_days * 100
    logging.info(
        "Selected %d/%d days (%.2f%%) based on hash range %s.",
        len(selected_days),
        total_days,
        selected_percentage,
        hash_range,
    )

    def generator() -> Iterable[tuple[dict[str, tf.Tensor], tf.Tensor]]:
        missing_days: int = 0
        generated_count: int = 0

        feature_bucket = storage_client.bucket(data_bucket_name)
        label_bucket = storage_client.bucket(label_bucket_name)
        for sim_name, day in sim_name_dates:
            # Skip days not in this dataset
            if not (hash_range[0] <= hash_day(sim_name, day) < hash_range[1]):
                continue

            load_result = load_day(
                sim_name,
                datetime.strptime(day, DATE_FORMAT),
                feature_bucket=feature_bucket,
                label_bucket=label_bucket,
                output_timesteps=output_timesteps,
            )
            if load_result is None:
                missing_days += 1
                continue

            generated_count += 1
            inputs, labels = load_result
<<<<<<< HEAD
            yield inputs, labels[-2:-1]
=======
            yield inputs, labels
>>>>>>> 64fe890f

        logging.info("Total generated samples: %d", generated_count)
        if missing_days > 0:
            logging.warning("Total days with missing data: %d", missing_days)

    return make_dataset(generator)


def load_day(
    sim_name: str,
    date: datetime,
    feature_bucket: storage.Bucket,
    label_bucket: storage.Bucket,
    output_timesteps: int = 1,
) -> tuple[dict[str, tf.Tensor], tf.Tensor] | None:
    """Loads a single example from (sim_name, date)."""
    logging.info("load_day('%s', '%s')" % (sim_name, date.strftime(DATE_FORMAT)))
    start_filename = date.strftime(FEATURE_FILENAME_FORMAT)

    lu_index_data = downloader.try_download_tensor(
        feature_bucket, f"{sim_name}/lu_index/{start_filename}"
    )
    if lu_index_data is None:
        print("No lu index")
        return None

    spatial_data = downloader.try_download_tensor(
        feature_bucket,
        f"{sim_name}/spatial/{start_filename}",
    )
    if spatial_data is None:
        print("No spatial data")
        return None

    spatiotemporal_data = load_day_spatiotemporal(sim_name, date, feature_bucket)
    if spatiotemporal_data is None:
        print("No spatiotemporal_data")
        return None

    label_data = load_day_label(
        sim_name, date, label_bucket, output_timesteps=output_timesteps
    )
    if label_data is None:
        print("No label_data")
        return None

    return (
        dict(
            spatiotemporal=spatiotemporal_data,
            spatial=spatial_data,
            lu_index=lu_index_data,
            sim_name=sim_name,
            date=date.strftime(DATE_FORMAT),
        ),
        label_data,
    )


def load_day_spatiotemporal(
    sim_name: str, date: datetime, bucket: storage.Bucket
) -> tf.Tensor | None:
    """Load spatiotemporal tensors for a day."""
    spatiotemporal_path = f"{sim_name}/spatiotemporal/"
    timestep_interval = timedelta(hours=6)
    timestamps = [date + timestep_interval * i for i in range(-1, 5)]
    spatiotemporal_tensors = [
        downloader.try_download_tensor(
            bucket, ts.strftime(spatiotemporal_path + FEATURE_FILENAME_FORMAT)
        )
        for ts in timestamps
    ]
    if None in spatiotemporal_tensors:
        logging.warning(
            "Missing feature timestamp(s) for date %s",
            date.strftime(spatiotemporal_path + DATE_FORMAT),
        )
        return None
    return tf.concat([spatiotemporal_tensors], axis=0)


def load_day_label(
    sim_name: str, date: datetime, bucket: storage.Bucket, output_timesteps: int = 1
) -> tf.Tensor | None:
    """Load label tensor for a day."""
<<<<<<< HEAD
    label_path = f"{sim_name}/"
    timestep_interval = timedelta(hours=3)
    timestamps = [date + timestep_interval * i for i in range(8)]
=======
    path = f"{sim_name}/"
    timestep_interval = timedelta(hours=3)
    timestamps = [date + timestep_interval * i for i in range(8)][-output_timesteps:]
>>>>>>> 64fe890f
    arrays = []

    for ts in timestamps:
        label = downloader.try_download_array(
<<<<<<< HEAD
            bucket, ts.strftime(label_path + LABEL_FILENAME_FORMAT)
=======
            bucket, ts.strftime(path + LABEL_FILENAME_FORMAT)
>>>>>>> 64fe890f
        )
        if label is None:
            logging.warning(
                "Missing label timestamp(s) for date %s",
<<<<<<< HEAD
                date.strftime(label_path + DATE_FORMAT),
=======
                date.strftime(path + DATE_FORMAT),
>>>>>>> 64fe890f
            )
            return None

        for sto_var in vars.SpatiotemporalOutput:
            label[:, :, sto_var.value] = sto_var.scale(label[:, :, sto_var.value])
        arrays.append(label)

    return tf.stack(arrays)


def load_day_cached(
<<<<<<< HEAD
    filecache_dir: pathlib.Path, sim_name: str, date: datetime
=======
    filecache_dir: pathlib.Path,
    sim_name: str,
    date: datetime,
    output_timesteps: int = 1,
>>>>>>> 64fe890f
) -> tuple[dict[str, tf.Tensor], tf.Tensor] | None:
    spatiotemporal = load_day_spatiotemporal_cached(
        filecache_dir / sim_name / "spatiotemporal", date
    )
    if spatiotemporal is None:
        return None
<<<<<<< HEAD
    label = load_day_label_cached(filecache_dir / sim_name / "labels", date)
=======
    label = load_day_label_cached(
        filecache_dir / sim_name / "labels", date, output_timesteps=output_timesteps
    )
>>>>>>> 64fe890f
    if label is None:
        return None
    static_data = np.load(filecache_dir / sim_name / STATIC_FILENAME_NPZ)
    if static_data is None:
        return None
    return (
        dict(
            spatiotemporal=spatiotemporal,
            spatial=tf.convert_to_tensor(static_data["spatial"]),
            lu_index=tf.convert_to_tensor(
                static_data["lu_index"].reshape(
                    (constants.MAP_HEIGHT, constants.MAP_WIDTH)
                )
            ),
            sim_name=sim_name,
            date=date.strftime(DATE_FORMAT),
        ),
        label,
    )


def try_load_npz(path: pathlib.Path) -> dict[str, np.ndarray] | None:
    """Tries to load an npz file."""
    if not path.exists():
        logging.warning("Missing path: %s", path)
        return None

    npz = np.load(path)
    if "arr_0" not in npz:
        logging.warning(
            "Missing array 'arr_0' for path %s",
            path,
        )
        return None

    return npz


def load_day_spatiotemporal_cached(
    path: pathlib.Path, date: datetime
) -> tf.Tensor | None:
    """Load spatiotemporal tensors for a day."""
    timestep_interval = timedelta(hours=6)
    timestamps = [date + timestep_interval * i for i in range(-1, 5)]

    arrays = []
    for ts in timestamps:
        npz = try_load_npz(path / ts.strftime(FEATURE_FILENAME_FORMAT_NPZ))
        if npz is None:
            return None

        arrays.append(npz["arr_0"])

    return tf.stack(arrays)


def load_day_label_cached(
    path: pathlib.Path, date: datetime, output_timesteps: int = 1
) -> tf.Tensor | None:
    """Load label tensor for a day."""
    timestep_interval = timedelta(hours=3)
    timestamps = [date + timestep_interval * i for i in range(8)][-output_timesteps:]

    arrays = []
    for ts in timestamps:
        npz = try_load_npz(path / ts.strftime(LABEL_FILENAME_FORMAT_NPZ))
        if npz is None:
            return None

        label = npz["arr_0"]
<<<<<<< HEAD
=======

        # Apply output variable scaling
>>>>>>> 64fe890f
        for sto_var in vars.SpatiotemporalOutput:
            label[:, :, sto_var.value] = sto_var.scale(label[:, :, sto_var.value])
        arrays.append(label)

    return tf.stack(arrays)


def download_simulation(
    feature_bucket: storage.Bucket,
    label_bucket: storage.Bucket,
    sim_path: pathlib.Path,
    output_path: pathlib.Path,
    worker_type=transfer_manager.PROCESS,
):
    """Downloads a simulation to the output_path.

    For the format looks like:
    ```
    NYC_summer_2017_25p/
        ├── spatiotemporal/
        │   ├── met_em.d03.2017-05-24_00:00:00.npz
        │   ├── met_em.d03.2017-05-24_00:06:00.npz
        │   └── ...
        ├── labels/
        │   ├── met_em.d03.2017-05-24_00:00:00.npz
        │   ├── met_em.d03.2017-05-24_00:03:00.npz
        │   ├── met_em.d03.2017-05-24_00:06:00.npz
        │   └── ...
        ├── met_em.d03.2017-05-24_06:00:00.npz
        └── static.npz
    ```
    """
    output_path.mkdir(parents=True, exist_ok=True)

    # Download static files (time invariant)
    [(_, spatial)] = list(
        downloader.bulk_download_numpy(
            feature_bucket, sim_path / "spatial", worker_type=worker_type, max_files=1
        )
    )
    [(_, lu_index)] = list(
        downloader.bulk_download_numpy(
            feature_bucket, sim_path / "lu_index", worker_type=worker_type, max_files=1
        )
    )
    np.savez_compressed(output_path / "static", spatial=spatial, lu_index=lu_index)

    spatiotemporal_path = output_path / "spatiotemporal"
    spatiotemporal_path.mkdir(parents=True, exist_ok=True)
    for filename, array in downloader.bulk_download_numpy(
        feature_bucket, sim_path / "spatiotemporal", worker_type=worker_type
    ):
        np.savez_compressed(spatiotemporal_path / pathlib.Path(filename).stem, array)

    labels_path = output_path / "labels"
    labels_path.mkdir(parents=True, exist_ok=True)
    for filename, array in downloader.bulk_download_numpy(
        label_bucket, sim_path, worker_type=worker_type
    ):
        np.savez_compressed(labels_path / pathlib.Path(filename).stem, array)


def download_dataset(
    sim_names: list[str],
    output_path: pathlib.Path,
    client: storage.Client | None = None,
    feature_bucket_name: str = FEATURE_BUCKET_NAME,
    label_bucket_name: str = LABEL_BUCKET_NAME,
):
    """Download a dataset from GCS to the given local path."""
    client = client or storage.Client()
    output_path.mkdir(parents=True, exist_ok=True)
    feature_bucket = client.bucket(feature_bucket_name)
    label_bucket = client.bucket(label_bucket_name)
    for sim_name in sim_names:
        logging.info('Download simulation "%s"', sim_name)
        sim_path = pathlib.Path(sim_name)
        download_simulation(
            sim_path=sim_path,
            output_path=output_path / sim_path,
            feature_bucket=feature_bucket,
            label_bucket=label_bucket,
        )
<|MERGE_RESOLUTION|>--- conflicted
+++ resolved
@@ -1,559 +1,505 @@
-import logging
-import random
-from typing import Iterable
-import pathlib
-import itertools
-from datetime import datetime, timedelta
-import hashlib  # For hashing days
-import tensorflow as tf
-import numpy as np
-from google.cloud import storage  # type: ignore
-from google.cloud.storage import transfer_manager  # type: ignore
-from usl_models.atmo_ml import constants, vars
-from usl_models.shared import downloader
-
-
-FEATURE_BUCKET_NAME = "climateiq-study-area-feature-chunks"
-LABEL_BUCKET_NAME = "climateiq-study-area-label-chunks"
-DATE_FORMAT = "%Y-%m-%d"
-FEATURE_FILENAME_FORMAT = "met_em.d03.%Y-%m-%d_%H:%M:%S.npy"
-FEATURE_FILENAME_FORMAT_NPZ = "met_em.d03.%Y-%m-%d_%H:%M:%S.npz"
-STATIC_FILENAME_NPZ = "static.npz"
-LABEL_FILENAME_FORMAT = "wrfout_d03_%Y-%m-%d_%H:%M:%S.npy"
-LABEL_FILENAME_FORMAT_NPZ = "wrfout_d03_%Y-%m-%d_%H:%M:%S.npz"
-
-
-# Key for each example in the dataset.
-# (sim_name, date)
-ExampleKey = tuple[str, str]
-
-
-def get_date(filename: str) -> str:
-    return filename.split(".")[2].split("_")[0]
-
-
-def hash_day(sim_name: str, date: str) -> float:
-    """Hash a timestamp into a float between 0 and 1.
-
-    Ensure that all timestamps for the same day hash to the same value.
-
-    Args:
-        filepath (str): A string in the format 'met_em.d03.2000-05-24_00:00:00.npy'
-                        or 'wrfout_d03_2000-05-24_00:00:00.npy'.
-
-    Returns:
-        float: A hash value between 0 and 1 for the day.
-    """
-    # Hash the date part to ensure all timestamps for the same day are consistent
-    return (
-        int(hashlib.sha256((sim_name + date).encode()).hexdigest(), 16)
-        % (10**8)
-        / (10**8)
-    )
-
-
-def get_all_simulation_days(
-    sim_names: list[str], storage_client, bucket_name: str
-) -> list[tuple[str, str]]:
-    """Retrieve all simulation days from simulation names.
-
-    Returns: [(sim_name, date), ...]
-    """
-    all_days = set()
-    bucket = storage_client.bucket(bucket_name)
-
-    for sim_name in sim_names:
-        # List blobs under the simulation folder
-        blobs = bucket.list_blobs(prefix=f"{sim_name}/")
-
-        num_blobs = 0
-        for blob in blobs:
-            num_blobs += 1
-            # Extract the date from the filename (e.g., "2000-05-24.npy")
-
-            filename = blob.name.split("/")[-1]
-            all_days.add((sim_name, get_date(filename)))
-
-        assert num_blobs > 0
-
-    return sorted(all_days)
-
-
-def get_cached_sim_dates(path: pathlib.Path) -> list[tuple[str, str]]:
-    """Return all cached simulation dates."""
-    all_dates = set()
-    for file in path.glob("**/labels/wrfout_d03_????-??-??_??:??:??.npz"):
-        relative_path = file.relative_to(path)
-        sim_name = str(relative_path.parent.parent)
-        ts = datetime.strptime(relative_path.name, LABEL_FILENAME_FORMAT_NPZ)
-        all_dates.add((sim_name, ts.date().strftime(DATE_FORMAT)))
-
-    return sorted(all_dates)
-
-
-<<<<<<< HEAD
-def make_dataset(generator) -> tf.data.Dataset:
-=======
-def make_dataset(generator, output_timesteps: int = 1) -> tf.data.Dataset:
->>>>>>> 64fe890f
-    return tf.data.Dataset.from_generator(
-        lambda: generator(),
-        output_signature=(
-            constants.INPUT_SPEC,
-            tf.TensorSpec(
-                shape=(
-                    output_timesteps,
-                    constants.MAP_HEIGHT,
-                    constants.MAP_WIDTH,
-                    constants.OUTPUT_CHANNELS,
-                ),
-                dtype=tf.float32,
-            ),
-        ),
-    )
-
-
-def load_dataset_cached(
-    filecache_dir: pathlib.Path,
-    hash_range=(0.0, 1.0),
-    example_keys: list[ExampleKey] | None = None,
-<<<<<<< HEAD
-    shuffle: bool = False,
-):
-    """Loads a dataset from a filecache."""
-    example_keys = example_keys or get_cached_sim_dates(filecache_dir)
-    if shuffle:
-        random.shuffle(example_keys)
-=======
-    shuffle: bool = True,
-    output_timesteps: int = 1,
-):
-    """Loads a dataset from a filecache."""
-    example_keys = example_keys or get_cached_sim_dates(filecache_dir)
->>>>>>> 64fe890f
-
-    if shuffle:
-        random.shuffle(example_keys)
-
-    def generator() -> Iterable[tuple[dict[str, tf.Tensor], tf.Tensor]]:
-        missing_days: int = 0
-        generated_count: int = 0
-        for sim_name, day in example_keys:
-            # Skip days not in this dataset
-            if not (hash_range[0] <= hash_day(sim_name, day) < hash_range[1]):
-                continue
-
-            load_result = load_day_cached(
-                filecache_dir,
-                sim_name,
-                datetime.strptime(day, DATE_FORMAT),
-                output_timesteps=output_timesteps,
-            )
-            if load_result is None:
-                missing_days += 1
-                continue
-
-            generated_count += 1
-            inputs, labels = load_result
-<<<<<<< HEAD
-            yield inputs, labels[-2:-1]
-=======
-            yield inputs, labels
->>>>>>> 64fe890f
-
-        logging.info("Total generated samples: %d", generated_count)
-        if missing_days > 0:
-            logging.warning("Total days with missing data: %d", missing_days)
-
-<<<<<<< HEAD
-    return make_dataset(generator)
-=======
-    return make_dataset(generator, output_timesteps=output_timesteps)
->>>>>>> 64fe890f
-
-
-def load_dataset(
-    data_bucket_name: str,
-    label_bucket_name: str,
-    sim_names: list[str],
-    storage_client: storage.Client = None,
-    shuffle: bool = True,
-    hash_range=(0.0, 1.0),
-    dates: list[str] | None = None,
-    output_timesteps: int = 1,
-) -> tf.data.Dataset:
-    storage_client = storage_client or storage.Client()
-<<<<<<< HEAD
-    output_vars = output_vars or list(vars.SpatiotemporalOutput)
-=======
->>>>>>> 64fe890f
-
-    # Early validation
-    assert storage_client.bucket(
-        data_bucket_name
-    ).exists(), f"Bucket does not exist: {data_bucket_name}"
-    assert storage_client.bucket(
-        label_bucket_name
-    ).exists(), f"Bucket does not exist: {label_bucket_name}"
-
-    if dates is not None:
-        sim_name_dates = list(itertools.product(sim_names, dates))
-    else:
-        sim_name_dates = get_all_simulation_days(
-            sim_names=sim_names,
-            storage_client=storage_client,
-            bucket_name=data_bucket_name,
-        )
-    print("sim_name_dates", sim_name_dates)
-
-    if shuffle:
-        random.shuffle(sim_name_dates)
-
-    logging.info("Total simulation days before filtering: %d", len(sim_name_dates))
-
-    # Track stats for filtering
-    total_days = len(sim_name_dates)
-    selected_days = [
-        (sim_name, day)
-        for sim_name, day in sim_name_dates
-        if hash_range[0] <= hash_day(sim_name, day) < hash_range[1]
-    ]
-    selected_percentage = len(selected_days) / total_days * 100
-    logging.info(
-        "Selected %d/%d days (%.2f%%) based on hash range %s.",
-        len(selected_days),
-        total_days,
-        selected_percentage,
-        hash_range,
-    )
-
-    def generator() -> Iterable[tuple[dict[str, tf.Tensor], tf.Tensor]]:
-        missing_days: int = 0
-        generated_count: int = 0
-
-        feature_bucket = storage_client.bucket(data_bucket_name)
-        label_bucket = storage_client.bucket(label_bucket_name)
-        for sim_name, day in sim_name_dates:
-            # Skip days not in this dataset
-            if not (hash_range[0] <= hash_day(sim_name, day) < hash_range[1]):
-                continue
-
-            load_result = load_day(
-                sim_name,
-                datetime.strptime(day, DATE_FORMAT),
-                feature_bucket=feature_bucket,
-                label_bucket=label_bucket,
-                output_timesteps=output_timesteps,
-            )
-            if load_result is None:
-                missing_days += 1
-                continue
-
-            generated_count += 1
-            inputs, labels = load_result
-<<<<<<< HEAD
-            yield inputs, labels[-2:-1]
-=======
-            yield inputs, labels
->>>>>>> 64fe890f
-
-        logging.info("Total generated samples: %d", generated_count)
-        if missing_days > 0:
-            logging.warning("Total days with missing data: %d", missing_days)
-
-    return make_dataset(generator)
-
-
-def load_day(
-    sim_name: str,
-    date: datetime,
-    feature_bucket: storage.Bucket,
-    label_bucket: storage.Bucket,
-    output_timesteps: int = 1,
-) -> tuple[dict[str, tf.Tensor], tf.Tensor] | None:
-    """Loads a single example from (sim_name, date)."""
-    logging.info("load_day('%s', '%s')" % (sim_name, date.strftime(DATE_FORMAT)))
-    start_filename = date.strftime(FEATURE_FILENAME_FORMAT)
-
-    lu_index_data = downloader.try_download_tensor(
-        feature_bucket, f"{sim_name}/lu_index/{start_filename}"
-    )
-    if lu_index_data is None:
-        print("No lu index")
-        return None
-
-    spatial_data = downloader.try_download_tensor(
-        feature_bucket,
-        f"{sim_name}/spatial/{start_filename}",
-    )
-    if spatial_data is None:
-        print("No spatial data")
-        return None
-
-    spatiotemporal_data = load_day_spatiotemporal(sim_name, date, feature_bucket)
-    if spatiotemporal_data is None:
-        print("No spatiotemporal_data")
-        return None
-
-    label_data = load_day_label(
-        sim_name, date, label_bucket, output_timesteps=output_timesteps
-    )
-    if label_data is None:
-        print("No label_data")
-        return None
-
-    return (
-        dict(
-            spatiotemporal=spatiotemporal_data,
-            spatial=spatial_data,
-            lu_index=lu_index_data,
-            sim_name=sim_name,
-            date=date.strftime(DATE_FORMAT),
-        ),
-        label_data,
-    )
-
-
-def load_day_spatiotemporal(
-    sim_name: str, date: datetime, bucket: storage.Bucket
-) -> tf.Tensor | None:
-    """Load spatiotemporal tensors for a day."""
-    spatiotemporal_path = f"{sim_name}/spatiotemporal/"
-    timestep_interval = timedelta(hours=6)
-    timestamps = [date + timestep_interval * i for i in range(-1, 5)]
-    spatiotemporal_tensors = [
-        downloader.try_download_tensor(
-            bucket, ts.strftime(spatiotemporal_path + FEATURE_FILENAME_FORMAT)
-        )
-        for ts in timestamps
-    ]
-    if None in spatiotemporal_tensors:
-        logging.warning(
-            "Missing feature timestamp(s) for date %s",
-            date.strftime(spatiotemporal_path + DATE_FORMAT),
-        )
-        return None
-    return tf.concat([spatiotemporal_tensors], axis=0)
-
-
-def load_day_label(
-    sim_name: str, date: datetime, bucket: storage.Bucket, output_timesteps: int = 1
-) -> tf.Tensor | None:
-    """Load label tensor for a day."""
-<<<<<<< HEAD
-    label_path = f"{sim_name}/"
-    timestep_interval = timedelta(hours=3)
-    timestamps = [date + timestep_interval * i for i in range(8)]
-=======
-    path = f"{sim_name}/"
-    timestep_interval = timedelta(hours=3)
-    timestamps = [date + timestep_interval * i for i in range(8)][-output_timesteps:]
->>>>>>> 64fe890f
-    arrays = []
-
-    for ts in timestamps:
-        label = downloader.try_download_array(
-<<<<<<< HEAD
-            bucket, ts.strftime(label_path + LABEL_FILENAME_FORMAT)
-=======
-            bucket, ts.strftime(path + LABEL_FILENAME_FORMAT)
->>>>>>> 64fe890f
-        )
-        if label is None:
-            logging.warning(
-                "Missing label timestamp(s) for date %s",
-<<<<<<< HEAD
-                date.strftime(label_path + DATE_FORMAT),
-=======
-                date.strftime(path + DATE_FORMAT),
->>>>>>> 64fe890f
-            )
-            return None
-
-        for sto_var in vars.SpatiotemporalOutput:
-            label[:, :, sto_var.value] = sto_var.scale(label[:, :, sto_var.value])
-        arrays.append(label)
-
-    return tf.stack(arrays)
-
-
-def load_day_cached(
-<<<<<<< HEAD
-    filecache_dir: pathlib.Path, sim_name: str, date: datetime
-=======
-    filecache_dir: pathlib.Path,
-    sim_name: str,
-    date: datetime,
-    output_timesteps: int = 1,
->>>>>>> 64fe890f
-) -> tuple[dict[str, tf.Tensor], tf.Tensor] | None:
-    spatiotemporal = load_day_spatiotemporal_cached(
-        filecache_dir / sim_name / "spatiotemporal", date
-    )
-    if spatiotemporal is None:
-        return None
-<<<<<<< HEAD
-    label = load_day_label_cached(filecache_dir / sim_name / "labels", date)
-=======
-    label = load_day_label_cached(
-        filecache_dir / sim_name / "labels", date, output_timesteps=output_timesteps
-    )
->>>>>>> 64fe890f
-    if label is None:
-        return None
-    static_data = np.load(filecache_dir / sim_name / STATIC_FILENAME_NPZ)
-    if static_data is None:
-        return None
-    return (
-        dict(
-            spatiotemporal=spatiotemporal,
-            spatial=tf.convert_to_tensor(static_data["spatial"]),
-            lu_index=tf.convert_to_tensor(
-                static_data["lu_index"].reshape(
-                    (constants.MAP_HEIGHT, constants.MAP_WIDTH)
-                )
-            ),
-            sim_name=sim_name,
-            date=date.strftime(DATE_FORMAT),
-        ),
-        label,
-    )
-
-
-def try_load_npz(path: pathlib.Path) -> dict[str, np.ndarray] | None:
-    """Tries to load an npz file."""
-    if not path.exists():
-        logging.warning("Missing path: %s", path)
-        return None
-
-    npz = np.load(path)
-    if "arr_0" not in npz:
-        logging.warning(
-            "Missing array 'arr_0' for path %s",
-            path,
-        )
-        return None
-
-    return npz
-
-
-def load_day_spatiotemporal_cached(
-    path: pathlib.Path, date: datetime
-) -> tf.Tensor | None:
-    """Load spatiotemporal tensors for a day."""
-    timestep_interval = timedelta(hours=6)
-    timestamps = [date + timestep_interval * i for i in range(-1, 5)]
-
-    arrays = []
-    for ts in timestamps:
-        npz = try_load_npz(path / ts.strftime(FEATURE_FILENAME_FORMAT_NPZ))
-        if npz is None:
-            return None
-
-        arrays.append(npz["arr_0"])
-
-    return tf.stack(arrays)
-
-
-def load_day_label_cached(
-    path: pathlib.Path, date: datetime, output_timesteps: int = 1
-) -> tf.Tensor | None:
-    """Load label tensor for a day."""
-    timestep_interval = timedelta(hours=3)
-    timestamps = [date + timestep_interval * i for i in range(8)][-output_timesteps:]
-
-    arrays = []
-    for ts in timestamps:
-        npz = try_load_npz(path / ts.strftime(LABEL_FILENAME_FORMAT_NPZ))
-        if npz is None:
-            return None
-
-        label = npz["arr_0"]
-<<<<<<< HEAD
-=======
-
-        # Apply output variable scaling
->>>>>>> 64fe890f
-        for sto_var in vars.SpatiotemporalOutput:
-            label[:, :, sto_var.value] = sto_var.scale(label[:, :, sto_var.value])
-        arrays.append(label)
-
-    return tf.stack(arrays)
-
-
-def download_simulation(
-    feature_bucket: storage.Bucket,
-    label_bucket: storage.Bucket,
-    sim_path: pathlib.Path,
-    output_path: pathlib.Path,
-    worker_type=transfer_manager.PROCESS,
-):
-    """Downloads a simulation to the output_path.
-
-    For the format looks like:
-    ```
-    NYC_summer_2017_25p/
-        ├── spatiotemporal/
-        │   ├── met_em.d03.2017-05-24_00:00:00.npz
-        │   ├── met_em.d03.2017-05-24_00:06:00.npz
-        │   └── ...
-        ├── labels/
-        │   ├── met_em.d03.2017-05-24_00:00:00.npz
-        │   ├── met_em.d03.2017-05-24_00:03:00.npz
-        │   ├── met_em.d03.2017-05-24_00:06:00.npz
-        │   └── ...
-        ├── met_em.d03.2017-05-24_06:00:00.npz
-        └── static.npz
-    ```
-    """
-    output_path.mkdir(parents=True, exist_ok=True)
-
-    # Download static files (time invariant)
-    [(_, spatial)] = list(
-        downloader.bulk_download_numpy(
-            feature_bucket, sim_path / "spatial", worker_type=worker_type, max_files=1
-        )
-    )
-    [(_, lu_index)] = list(
-        downloader.bulk_download_numpy(
-            feature_bucket, sim_path / "lu_index", worker_type=worker_type, max_files=1
-        )
-    )
-    np.savez_compressed(output_path / "static", spatial=spatial, lu_index=lu_index)
-
-    spatiotemporal_path = output_path / "spatiotemporal"
-    spatiotemporal_path.mkdir(parents=True, exist_ok=True)
-    for filename, array in downloader.bulk_download_numpy(
-        feature_bucket, sim_path / "spatiotemporal", worker_type=worker_type
-    ):
-        np.savez_compressed(spatiotemporal_path / pathlib.Path(filename).stem, array)
-
-    labels_path = output_path / "labels"
-    labels_path.mkdir(parents=True, exist_ok=True)
-    for filename, array in downloader.bulk_download_numpy(
-        label_bucket, sim_path, worker_type=worker_type
-    ):
-        np.savez_compressed(labels_path / pathlib.Path(filename).stem, array)
-
-
-def download_dataset(
-    sim_names: list[str],
-    output_path: pathlib.Path,
-    client: storage.Client | None = None,
-    feature_bucket_name: str = FEATURE_BUCKET_NAME,
-    label_bucket_name: str = LABEL_BUCKET_NAME,
-):
-    """Download a dataset from GCS to the given local path."""
-    client = client or storage.Client()
-    output_path.mkdir(parents=True, exist_ok=True)
-    feature_bucket = client.bucket(feature_bucket_name)
-    label_bucket = client.bucket(label_bucket_name)
-    for sim_name in sim_names:
-        logging.info('Download simulation "%s"', sim_name)
-        sim_path = pathlib.Path(sim_name)
-        download_simulation(
-            sim_path=sim_path,
-            output_path=output_path / sim_path,
-            feature_bucket=feature_bucket,
-            label_bucket=label_bucket,
-        )
+import logging
+import random
+from typing import Iterable
+import pathlib
+import itertools
+from datetime import datetime, timedelta
+import hashlib  # For hashing days
+import tensorflow as tf
+import numpy as np
+from google.cloud import storage  # type: ignore
+from google.cloud.storage import transfer_manager  # type: ignore
+from usl_models.atmo_ml import constants, vars
+from usl_models.shared import downloader
+
+
+FEATURE_BUCKET_NAME = "climateiq-study-area-feature-chunks"
+LABEL_BUCKET_NAME = "climateiq-study-area-label-chunks"
+DATE_FORMAT = "%Y-%m-%d"
+FEATURE_FILENAME_FORMAT = "met_em.d03.%Y-%m-%d_%H:%M:%S.npy"
+FEATURE_FILENAME_FORMAT_NPZ = "met_em.d03.%Y-%m-%d_%H:%M:%S.npz"
+STATIC_FILENAME_NPZ = "static.npz"
+LABEL_FILENAME_FORMAT = "wrfout_d03_%Y-%m-%d_%H:%M:%S.npy"
+LABEL_FILENAME_FORMAT_NPZ = "wrfout_d03_%Y-%m-%d_%H:%M:%S.npz"
+
+
+# Key for each example in the dataset.
+# (sim_name, date)
+ExampleKey = tuple[str, str]
+
+
+def get_date(filename: str) -> str:
+    return filename.split(".")[2].split("_")[0]
+
+
+def hash_day(sim_name: str, date: str) -> float:
+    """Hash a timestamp into a float between 0 and 1.
+
+    Ensure that all timestamps for the same day hash to the same value.
+
+    Args:
+        filepath (str): A string in the format 'met_em.d03.2000-05-24_00:00:00.npy'
+                        or 'wrfout_d03_2000-05-24_00:00:00.npy'.
+
+    Returns:
+        float: A hash value between 0 and 1 for the day.
+    """
+    # Hash the date part to ensure all timestamps for the same day are consistent
+    return (
+        int(hashlib.sha256((sim_name + date).encode()).hexdigest(), 16)
+        % (10**8)
+        / (10**8)
+    )
+
+
+def get_all_simulation_days(
+    sim_names: list[str], storage_client, bucket_name: str
+) -> list[tuple[str, str]]:
+    """Retrieve all simulation days from simulation names.
+
+    Returns: [(sim_name, date), ...]
+    """
+    all_days = set()
+    bucket = storage_client.bucket(bucket_name)
+
+    for sim_name in sim_names:
+        # List blobs under the simulation folder
+        blobs = bucket.list_blobs(prefix=f"{sim_name}/")
+
+        num_blobs = 0
+        for blob in blobs:
+            num_blobs += 1
+            # Extract the date from the filename (e.g., "2000-05-24.npy")
+
+            filename = blob.name.split("/")[-1]
+            all_days.add((sim_name, get_date(filename)))
+
+        assert num_blobs > 0
+
+    return sorted(all_days)
+
+
+def get_cached_sim_dates(path: pathlib.Path) -> list[tuple[str, str]]:
+    """Return all cached simulation dates."""
+    all_dates = set()
+    for file in path.glob("**/labels/wrfout_d03_????-??-??_??:??:??.npz"):
+        relative_path = file.relative_to(path)
+        sim_name = str(relative_path.parent.parent)
+        ts = datetime.strptime(relative_path.name, LABEL_FILENAME_FORMAT_NPZ)
+        all_dates.add((sim_name, ts.date().strftime(DATE_FORMAT)))
+
+    return sorted(all_dates)
+
+
+def make_dataset(generator, output_timesteps: int = 1) -> tf.data.Dataset:
+    return tf.data.Dataset.from_generator(
+        lambda: generator(),
+        output_signature=(
+            constants.INPUT_SPEC,
+            tf.TensorSpec(
+                shape=(
+                    output_timesteps,
+                    constants.MAP_HEIGHT,
+                    constants.MAP_WIDTH,
+                    constants.OUTPUT_CHANNELS,
+                ),
+                dtype=tf.float32,
+            ),
+        ),
+    )
+
+
+def load_dataset_cached(
+    filecache_dir: pathlib.Path,
+    hash_range=(0.0, 1.0),
+    example_keys: list[ExampleKey] | None = None,
+    shuffle: bool = True,
+    output_timesteps: int = 1,
+):
+    """Loads a dataset from a filecache."""
+    example_keys = example_keys or get_cached_sim_dates(filecache_dir)
+
+    if shuffle:
+        random.shuffle(example_keys)
+
+    def generator() -> Iterable[tuple[dict[str, tf.Tensor], tf.Tensor]]:
+        missing_days: int = 0
+        generated_count: int = 0
+        for sim_name, day in example_keys:
+            # Skip days not in this dataset
+            if not (hash_range[0] <= hash_day(sim_name, day) < hash_range[1]):
+                continue
+
+            load_result = load_day_cached(
+                filecache_dir,
+                sim_name,
+                datetime.strptime(day, DATE_FORMAT),
+                output_timesteps=output_timesteps,
+            )
+            if load_result is None:
+                missing_days += 1
+                continue
+
+            generated_count += 1
+            inputs, labels = load_result
+            yield inputs, labels
+
+        logging.info("Total generated samples: %d", generated_count)
+        if missing_days > 0:
+            logging.warning("Total days with missing data: %d", missing_days)
+
+    return make_dataset(generator, output_timesteps=output_timesteps)
+
+
+def load_dataset(
+    data_bucket_name: str,
+    label_bucket_name: str,
+    sim_names: list[str],
+    storage_client: storage.Client = None,
+    shuffle: bool = True,
+    hash_range=(0.0, 1.0),
+    dates: list[str] | None = None,
+    output_timesteps: int = 1,
+) -> tf.data.Dataset:
+    storage_client = storage_client or storage.Client()
+
+    # Early validation
+    assert storage_client.bucket(
+        data_bucket_name
+    ).exists(), f"Bucket does not exist: {data_bucket_name}"
+    assert storage_client.bucket(
+        label_bucket_name
+    ).exists(), f"Bucket does not exist: {label_bucket_name}"
+
+    if dates is not None:
+        sim_name_dates = list(itertools.product(sim_names, dates))
+    else:
+        sim_name_dates = get_all_simulation_days(
+            sim_names=sim_names,
+            storage_client=storage_client,
+            bucket_name=data_bucket_name,
+        )
+    print("sim_name_dates", sim_name_dates)
+
+    if shuffle:
+        random.shuffle(sim_name_dates)
+
+    logging.info("Total simulation days before filtering: %d", len(sim_name_dates))
+
+    # Track stats for filtering
+    total_days = len(sim_name_dates)
+    selected_days = [
+        (sim_name, day)
+        for sim_name, day in sim_name_dates
+        if hash_range[0] <= hash_day(sim_name, day) < hash_range[1]
+    ]
+    selected_percentage = len(selected_days) / total_days * 100
+    logging.info(
+        "Selected %d/%d days (%.2f%%) based on hash range %s.",
+        len(selected_days),
+        total_days,
+        selected_percentage,
+        hash_range,
+    )
+
+    def generator() -> Iterable[tuple[dict[str, tf.Tensor], tf.Tensor]]:
+        missing_days: int = 0
+        generated_count: int = 0
+
+        feature_bucket = storage_client.bucket(data_bucket_name)
+        label_bucket = storage_client.bucket(label_bucket_name)
+        for sim_name, day in sim_name_dates:
+            # Skip days not in this dataset
+            if not (hash_range[0] <= hash_day(sim_name, day) < hash_range[1]):
+                continue
+
+            load_result = load_day(
+                sim_name,
+                datetime.strptime(day, DATE_FORMAT),
+                feature_bucket=feature_bucket,
+                label_bucket=label_bucket,
+                output_timesteps=output_timesteps,
+            )
+            if load_result is None:
+                missing_days += 1
+                continue
+
+            generated_count += 1
+            inputs, labels = load_result
+            yield inputs, labels
+
+        logging.info("Total generated samples: %d", generated_count)
+        if missing_days > 0:
+            logging.warning("Total days with missing data: %d", missing_days)
+
+    return make_dataset(generator)
+
+
+def load_day(
+    sim_name: str,
+    date: datetime,
+    feature_bucket: storage.Bucket,
+    label_bucket: storage.Bucket,
+    output_timesteps: int = 1,
+) -> tuple[dict[str, tf.Tensor], tf.Tensor] | None:
+    """Loads a single example from (sim_name, date)."""
+    logging.info("load_day('%s', '%s')" % (sim_name, date.strftime(DATE_FORMAT)))
+    start_filename = date.strftime(FEATURE_FILENAME_FORMAT)
+
+    lu_index_data = downloader.try_download_tensor(
+        feature_bucket, f"{sim_name}/lu_index/{start_filename}"
+    )
+    if lu_index_data is None:
+        print("No lu index")
+        return None
+
+    spatial_data = downloader.try_download_tensor(
+        feature_bucket,
+        f"{sim_name}/spatial/{start_filename}",
+    )
+    if spatial_data is None:
+        print("No spatial data")
+        return None
+
+    spatiotemporal_data = load_day_spatiotemporal(sim_name, date, feature_bucket)
+    if spatiotemporal_data is None:
+        print("No spatiotemporal_data")
+        return None
+
+    label_data = load_day_label(
+        sim_name, date, label_bucket, output_timesteps=output_timesteps
+    )
+    if label_data is None:
+        print("No label_data")
+        return None
+
+    return (
+        dict(
+            spatiotemporal=spatiotemporal_data,
+            spatial=spatial_data,
+            lu_index=lu_index_data,
+            sim_name=sim_name,
+            date=date.strftime(DATE_FORMAT),
+        ),
+        label_data,
+    )
+
+
+def load_day_spatiotemporal(
+    sim_name: str, date: datetime, bucket: storage.Bucket
+) -> tf.Tensor | None:
+    """Load spatiotemporal tensors for a day."""
+    spatiotemporal_path = f"{sim_name}/spatiotemporal/"
+    timestep_interval = timedelta(hours=6)
+    timestamps = [date + timestep_interval * i for i in range(-1, 5)]
+    spatiotemporal_tensors = [
+        downloader.try_download_tensor(
+            bucket, ts.strftime(spatiotemporal_path + FEATURE_FILENAME_FORMAT)
+        )
+        for ts in timestamps
+    ]
+    if None in spatiotemporal_tensors:
+        logging.warning(
+            "Missing feature timestamp(s) for date %s",
+            date.strftime(spatiotemporal_path + DATE_FORMAT),
+        )
+        return None
+    return tf.concat([spatiotemporal_tensors], axis=0)
+
+
+def load_day_label(
+    sim_name: str, date: datetime, bucket: storage.Bucket, output_timesteps: int = 1
+) -> tf.Tensor | None:
+    """Load label tensor for a day."""
+    path = f"{sim_name}/"
+    timestep_interval = timedelta(hours=3)
+    timestamps = [date + timestep_interval * i for i in range(8)][-output_timesteps:]
+    arrays = []
+
+    for ts in timestamps:
+        label = downloader.try_download_array(
+            bucket, ts.strftime(path + LABEL_FILENAME_FORMAT)
+        )
+        if label is None:
+            logging.warning(
+                "Missing label timestamp(s) for date %s",
+                date.strftime(path + DATE_FORMAT),
+            )
+            return None
+
+        for sto_var in vars.SpatiotemporalOutput:
+            label[:, :, sto_var.value] = sto_var.scale(label[:, :, sto_var.value])
+        arrays.append(label)
+
+    return tf.stack(arrays)
+
+
+def load_day_cached(
+    filecache_dir: pathlib.Path,
+    sim_name: str,
+    date: datetime,
+    output_timesteps: int = 1,
+) -> tuple[dict[str, tf.Tensor], tf.Tensor] | None:
+    spatiotemporal = load_day_spatiotemporal_cached(
+        filecache_dir / sim_name / "spatiotemporal", date
+    )
+    if spatiotemporal is None:
+        return None
+    label = load_day_label_cached(
+        filecache_dir / sim_name / "labels", date, output_timesteps=output_timesteps
+    )
+    if label is None:
+        return None
+    static_data = np.load(filecache_dir / sim_name / STATIC_FILENAME_NPZ)
+    if static_data is None:
+        return None
+    return (
+        dict(
+            spatiotemporal=spatiotemporal,
+            spatial=tf.convert_to_tensor(static_data["spatial"]),
+            lu_index=tf.convert_to_tensor(
+                static_data["lu_index"].reshape(
+                    (constants.MAP_HEIGHT, constants.MAP_WIDTH)
+                )
+            ),
+            sim_name=sim_name,
+            date=date.strftime(DATE_FORMAT),
+        ),
+        label,
+    )
+
+
+def try_load_npz(path: pathlib.Path) -> dict[str, np.ndarray] | None:
+    """Tries to load an npz file."""
+    if not path.exists():
+        logging.warning("Missing path: %s", path)
+        return None
+
+    npz = np.load(path)
+    if "arr_0" not in npz:
+        logging.warning(
+            "Missing array 'arr_0' for path %s",
+            path,
+        )
+        return None
+
+    return npz
+
+
+def load_day_spatiotemporal_cached(
+    path: pathlib.Path, date: datetime
+) -> tf.Tensor | None:
+    """Load spatiotemporal tensors for a day."""
+    timestep_interval = timedelta(hours=6)
+    timestamps = [date + timestep_interval * i for i in range(-1, 5)]
+
+    arrays = []
+    for ts in timestamps:
+        npz = try_load_npz(path / ts.strftime(FEATURE_FILENAME_FORMAT_NPZ))
+        if npz is None:
+            return None
+
+        arrays.append(npz["arr_0"])
+
+    return tf.stack(arrays)
+
+
+def load_day_label_cached(
+    path: pathlib.Path, date: datetime, output_timesteps: int = 1
+) -> tf.Tensor | None:
+    """Load label tensor for a day."""
+    timestep_interval = timedelta(hours=3)
+    timestamps = [date + timestep_interval * i for i in range(8)][-output_timesteps:]
+
+    arrays = []
+    for ts in timestamps:
+        npz = try_load_npz(path / ts.strftime(LABEL_FILENAME_FORMAT_NPZ))
+        if npz is None:
+            return None
+
+        label = npz["arr_0"]
+
+        # Apply output variable scaling
+        for sto_var in vars.SpatiotemporalOutput:
+            label[:, :, sto_var.value] = sto_var.scale(label[:, :, sto_var.value])
+        arrays.append(label)
+
+    return tf.stack(arrays)
+
+
+def download_simulation(
+    feature_bucket: storage.Bucket,
+    label_bucket: storage.Bucket,
+    sim_path: pathlib.Path,
+    output_path: pathlib.Path,
+    worker_type=transfer_manager.PROCESS,
+):
+    """Downloads a simulation to the output_path.
+
+    For the format looks like:
+    ```
+    NYC_summer_2017_25p/
+        ├── spatiotemporal/
+        │   ├── met_em.d03.2017-05-24_00:00:00.npz
+        │   ├── met_em.d03.2017-05-24_00:06:00.npz
+        │   └── ...
+        ├── labels/
+        │   ├── met_em.d03.2017-05-24_00:00:00.npz
+        │   ├── met_em.d03.2017-05-24_00:03:00.npz
+        │   ├── met_em.d03.2017-05-24_00:06:00.npz
+        │   └── ...
+        ├── met_em.d03.2017-05-24_06:00:00.npz
+        └── static.npz
+    ```
+    """
+    output_path.mkdir(parents=True, exist_ok=True)
+
+    # Download static files (time invariant)
+    [(_, spatial)] = list(
+        downloader.bulk_download_numpy(
+            feature_bucket, sim_path / "spatial", worker_type=worker_type, max_files=1
+        )
+    )
+    [(_, lu_index)] = list(
+        downloader.bulk_download_numpy(
+            feature_bucket, sim_path / "lu_index", worker_type=worker_type, max_files=1
+        )
+    )
+    np.savez_compressed(output_path / "static", spatial=spatial, lu_index=lu_index)
+
+    spatiotemporal_path = output_path / "spatiotemporal"
+    spatiotemporal_path.mkdir(parents=True, exist_ok=True)
+    for filename, array in downloader.bulk_download_numpy(
+        feature_bucket, sim_path / "spatiotemporal", worker_type=worker_type
+    ):
+        np.savez_compressed(spatiotemporal_path / pathlib.Path(filename).stem, array)
+
+    labels_path = output_path / "labels"
+    labels_path.mkdir(parents=True, exist_ok=True)
+    for filename, array in downloader.bulk_download_numpy(
+        label_bucket, sim_path, worker_type=worker_type
+    ):
+        np.savez_compressed(labels_path / pathlib.Path(filename).stem, array)
+
+
+def download_dataset(
+    sim_names: list[str],
+    output_path: pathlib.Path,
+    client: storage.Client | None = None,
+    feature_bucket_name: str = FEATURE_BUCKET_NAME,
+    label_bucket_name: str = LABEL_BUCKET_NAME,
+):
+    """Download a dataset from GCS to the given local path."""
+    client = client or storage.Client()
+    output_path.mkdir(parents=True, exist_ok=True)
+    feature_bucket = client.bucket(feature_bucket_name)
+    label_bucket = client.bucket(label_bucket_name)
+    for sim_name in sim_names:
+        logging.info('Download simulation "%s"', sim_name)
+        sim_path = pathlib.Path(sim_name)
+        download_simulation(
+            sim_path=sim_path,
+            output_path=output_path / sim_path,
+            feature_bucket=feature_bucket,
+            label_bucket=label_bucket,
+        )