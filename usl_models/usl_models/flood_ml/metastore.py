import datetime
from typing import Any, Sequence, TypeVar
import urllib.parse

from google.cloud import firestore  # type:ignore[attr-defined]

import usl_models.flood_ml.model_params


def write_model_metadata(
    db: firestore.Client,
    gcs_model_dir: str,
    sim_names: Sequence[str],
    model_params: usl_models.flood_ml.model_params.FloodModelParams,
    epochs: int,
    model_name: str,
) -> str:
    """Writes information on a trained model to the metastore.

    Args:
      db: The firestore client to use when retrieving metadata.
      gcs_model_dir: The location of the saved model in GCS.
      sim_names: The simulations on which the model was trained.
      model_params: The parameters used to train the model.
      epochs: The number of epochs the model was trained for.
      model_name: A name to associate with the model.

    Returns:
      The document ID of the written model metadata document.
    """
    # Use the GCS location of the model as a unique value for the ID.
    # URL-escape the ID, as characters such as / are not allowed in document IDs.
    model_id = urllib.parse.quote(gcs_model_dir, safe=())
    db.collection("models").document(model_id).set(
        {
            "trained_on": [_get_simulation_doc(db, sim_name) for sim_name in sim_names],
            "trained_at_utc": datetime.datetime.utcnow(),
            "gcs_model_dir": gcs_model_dir,
            "epochs": epochs,
            "model_params": model_params,
            "model_name": model_name,
        }
    )
    return model_id


def get_temporal_feature_metadata(
    db: firestore.Client, sim_name: str
) -> dict[str, Any]:
    """Retrieves metadata stating the location of temporal features in GCS.

    Args:
      db: The firestore client to use when retrieving metadata.
      sim_name: The simulation for which to retrieve metadata.

    Returns:
      A dictionary with keys 'as_vector_gcs_uri' and 'rainfall_duration' which state the
      GCS location of the temporal feature vector and the duration of the rainfall
      represented by the vector.

    Raises:
      ValueError: If a simulation `sim_name` can not be found.
    """
    sim = _get_simulation_doc(db, sim_name).get().to_dict()
    if sim is None:
        raise ValueError(f"No such simulation {sim_name} found.")

    rainfall_config = sim["configuration"]
    return rainfall_config.get().to_dict()


def get_spatial_feature_chunk_metadata(
    db: firestore.Client, sim_name: str
) -> list[dict[str, Any]]:
    """Retrieves metadata stating the location of spatial features in GCS.

    Args:
      db: The firestore client to use when retrieving metadata.
      sim_name: The simulation for which to retrieve metadata.

    Returns:
      A sequence of dictionaries with key 'feature_matrix_path' stating the location in
      GCS of the feature tensor.

    Raises:
      ValueError: If a simulation `sim_name` can not be found.
    """
    sim = _get_simulation_doc(db, sim_name).get().to_dict()
    if sim is None:
        raise ValueError(f"No such simulation {sim_name} found.")

    study_area_ref = sim["study_area"]
    return [doc.to_dict() for doc in study_area_ref.collection("chunks").stream()]


def get_spatial_feature_and_label_chunk_metadata(
    db: firestore.Client, sim_name: str, dataset_split: str
) -> list[tuple[dict[str, Any], dict[str, Any]]]:
    """Retrieves metadata for the location of (feature, label) pairs in GCS.

    Args:
      db: The firestore client to use when retrieving metadata.
      sim_name: The simulation for which to retrieve metadata.
      dataset_split: Which dataset to retrieve: train, val, or test.

    Returns:
      A sequence of (feature, label) tuples, where `feature` is a dictionary with key
      'feature_matrix_path' stating the location in GCS of the feature tensor and
      `label` is a dictionary with key 'gcs_uri' stating the location in GCS of the
      accompanying label tensor.

    Raises:
      ValueError: If a simulation `sim_name` can not be found.
      AssertionError: If the labels and spatial features for the simulation do not
                      contain the same set of chunks.
    """
    feature_metadata = get_spatial_feature_chunk_metadata(db, sim_name)

    # Retrieve all label chunks for the simulation.
    label_chunks_collection = (
        _get_simulation_doc(db, sim_name)
        .collection("label_chunks")
        .where(filter=firestore.FieldFilter("dataset", "==", dataset_split))
    )
    label_metadata = [doc.to_dict() for doc in label_chunks_collection.stream()]

    # Map the features and labels by their chunk indices.
    features_by_chunk_index = {
        (feature["x_index"], feature["y_index"]): feature
        for feature in feature_metadata
    }
    labels_by_chunk_index = {
        (label["x_index"], label["y_index"]): label for label in label_metadata
    }

    # Ensure we have the same chunk indices for features and labels.
    missing_features = _missing_keys(labels_by_chunk_index, features_by_chunk_index)
    if missing_features:
        raise AssertionError(
            "Features and label chunks do not line up. "
            f'Indices missing from features: {", ".join(map(str, missing_features))}'
        )

    # Return feature & matching label metadata associated with the same indices.
    return [
        (features_by_chunk_index[index], label)
        for index, label in labels_by_chunk_index.items()
    ]


def get_temporal_feature_metadata_for_prediction(
    db: firestore.Client, config_name: str
) -> dict[str, Any]:
<<<<<<< HEAD
    """Retrieves metadata stating the location of temporal features in GCS.

    Args:
      db: The firestore client to use when retrieving metadata.
      config_name: The name of the city cat configuration for which to retrieve
          metadata.
=======
    """Retrieves metadata for temporal features in GCS.

    Args:
      db: The firestore client to use when retrieving metadata.
      config_name: The name of the configuration for which to retrieve metadata.
>>>>>>> b177e10e

    Returns:
      A dictionary with keys 'as_vector_gcs_uri' and 'rainfall_duration' which state the
      GCS location of the temporal feature vector and the duration of the rainfall
      represented by the vector.

    Raises:
      ValueError: If a configuration `config_name` cannot be found.
    """
<<<<<<< HEAD
    collection_name = "city_cat_rainfall_configs"
    config_ref = db.collection(collection_name).document(config_name)
=======
    config_ref = db.collection("city_cat_rainfall_configs").document(config_name)
>>>>>>> b177e10e
    config = config_ref.get()

    if not config.exists:
        raise ValueError(f"No such config {config_name} found.")

<<<<<<< HEAD
    config_data = config.to_dict()

    return config_data
=======
    return config.to_dict()
>>>>>>> b177e10e


def get_spatial_feature_chunk_metadata_for_prediction(
    db: firestore.Client, study_area: str
) -> list[dict[str, Any]]:
<<<<<<< HEAD
    """Retrieves metadata for chunks in the NYC study area.

    Args:
      db: The firestore client to use when retrieving metadata.
      study_area: The name of the study_area, ex: NYC

    Returns:
      A list of dictionaries, each representing a chunk with its metadata.

    Raises:
      ValueError: If the NYC document or its chunks collection cannot be found.
    """
    # Get the reference to the NYC document in the study_area collection
=======
    """Retrieves metadata for chunks in the given study area.

    Args:
      db: The firestore client to use when retrieving metadata.
      study_area: The name of the study_area, e.g. NYC

    Returns:
      A list of dictionaries, each representing a chunk's metadata.

    Raises:
      ValueError: If the study area can not be found or it has no chunks.
    """
>>>>>>> b177e10e
    doc_ref = db.collection("study_areas").document(study_area)
    doc = doc_ref.get()

    if not doc.exists:
<<<<<<< HEAD
        raise ValueError("NYC document not found in study_area collection.")

    # Get the chunks collection under the NYC document
    chunks_collection = doc_ref.collection("chunks")

    # Retrieve all chunks
    chunks = chunks_collection.stream()

    # Convert each chunk document to a dictionary and store in a list
    chunk_metadata = [chunk.to_dict() for chunk in chunks]

    if not chunk_metadata:
        raise ValueError(f"No chunks found in the {doc_ref} document.")
=======
        raise ValueError(f"No such study area '{study_area}' found.")

    chunks = doc_ref.collection("chunks").stream()
    chunk_metadata = [chunk.to_dict() for chunk in chunks]

    if not chunk_metadata:
        raise ValueError(f"No chunks found in study area '{study_area}'.")
>>>>>>> b177e10e

    return chunk_metadata


_T = TypeVar("_T")


def _missing_keys(d1: dict[_T, Any], d2: dict[_T, Any]) -> Sequence[_T]:
    """Returns dictionary keys present in d1 but not d2."""
    return [key for key in d1.keys() if key not in d2]


def _get_simulation_doc(
    db: firestore.Client, sim_name: str
) -> firestore.DocumentReference:
    """Retrieves the firestore document for the simulation with the given name."""
    return db.collection("simulations").document(
        # Quote the name to avoid characters not allowed in IDs such as slashes.
        urllib.parse.quote(
            # Unquote to support being passed both quoted & unquoted simulation names.
            urllib.parse.unquote(sim_name),
            safe=(),
        )
    )<|MERGE_RESOLUTION|>--- conflicted
+++ resolved
@@ -151,20 +151,11 @@
 def get_temporal_feature_metadata_for_prediction(
     db: firestore.Client, config_name: str
 ) -> dict[str, Any]:
-<<<<<<< HEAD
-    """Retrieves metadata stating the location of temporal features in GCS.
-
-    Args:
-      db: The firestore client to use when retrieving metadata.
-      config_name: The name of the city cat configuration for which to retrieve
-          metadata.
-=======
     """Retrieves metadata for temporal features in GCS.
 
     Args:
       db: The firestore client to use when retrieving metadata.
       config_name: The name of the configuration for which to retrieve metadata.
->>>>>>> b177e10e
 
     Returns:
       A dictionary with keys 'as_vector_gcs_uri' and 'rainfall_duration' which state the
@@ -174,44 +165,18 @@
     Raises:
       ValueError: If a configuration `config_name` cannot be found.
     """
-<<<<<<< HEAD
-    collection_name = "city_cat_rainfall_configs"
-    config_ref = db.collection(collection_name).document(config_name)
-=======
     config_ref = db.collection("city_cat_rainfall_configs").document(config_name)
->>>>>>> b177e10e
     config = config_ref.get()
 
     if not config.exists:
         raise ValueError(f"No such config {config_name} found.")
 
-<<<<<<< HEAD
-    config_data = config.to_dict()
-
-    return config_data
-=======
     return config.to_dict()
->>>>>>> b177e10e
 
 
 def get_spatial_feature_chunk_metadata_for_prediction(
     db: firestore.Client, study_area: str
 ) -> list[dict[str, Any]]:
-<<<<<<< HEAD
-    """Retrieves metadata for chunks in the NYC study area.
-
-    Args:
-      db: The firestore client to use when retrieving metadata.
-      study_area: The name of the study_area, ex: NYC
-
-    Returns:
-      A list of dictionaries, each representing a chunk with its metadata.
-
-    Raises:
-      ValueError: If the NYC document or its chunks collection cannot be found.
-    """
-    # Get the reference to the NYC document in the study_area collection
-=======
     """Retrieves metadata for chunks in the given study area.
 
     Args:
@@ -224,26 +189,10 @@
     Raises:
       ValueError: If the study area can not be found or it has no chunks.
     """
->>>>>>> b177e10e
     doc_ref = db.collection("study_areas").document(study_area)
     doc = doc_ref.get()
 
     if not doc.exists:
-<<<<<<< HEAD
-        raise ValueError("NYC document not found in study_area collection.")
-
-    # Get the chunks collection under the NYC document
-    chunks_collection = doc_ref.collection("chunks")
-
-    # Retrieve all chunks
-    chunks = chunks_collection.stream()
-
-    # Convert each chunk document to a dictionary and store in a list
-    chunk_metadata = [chunk.to_dict() for chunk in chunks]
-
-    if not chunk_metadata:
-        raise ValueError(f"No chunks found in the {doc_ref} document.")
-=======
         raise ValueError(f"No such study area '{study_area}' found.")
 
     chunks = doc_ref.collection("chunks").stream()
@@ -251,7 +200,6 @@
 
     if not chunk_metadata:
         raise ValueError(f"No chunks found in study area '{study_area}'.")
->>>>>>> b177e10e
 
     return chunk_metadata
 
