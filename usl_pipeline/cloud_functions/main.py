--- conflicted
+++ resolved
@@ -659,30 +659,20 @@
       the feature matrix.
     """
     elevation = elevation_readers.read_from_geotiff(rasterio.io.MemoryFile(fd.read()))
-<<<<<<< HEAD
     elevation_data = elevation.data
 
     if elevation_data is None:
-=======
-
-    if elevation.data is None:
->>>>>>> a07b60a3
         raise ValueError("Elevation file unexpectedly empty.")
 
     # NODATA cells should be excluded from min/max calculation
     present_data = elevation.data[elevation.data != elevation.header.nodata_value]
 
     metadata = FeatureMetadata(
-<<<<<<< HEAD
-        elevation_min=float(elevation_data.min()),
-        elevation_max=float(elevation_data.max()),
-=======
         elevation_min=float(present_data.min()),
         elevation_max=float(present_data.max()),
->>>>>>> a07b60a3
     )
 
-    return elevation.data, metadata
+    return elevation, metadata
 
 
 def _write_metastore_entry(
