#!/usr/bin/env python

from setuptools import setup, find_packages

setup(
    name="usl_lib",
    packages=find_packages(),
    install_requires=[
        "fiona",
        "gdal<=3.6.4",
<<<<<<< HEAD
        "pyproj",
=======
        "google-cloud-firestore",
>>>>>>> 892d157f
        "rasterio",
        "shapely",
    ],
    extras_require={
        "dev": [
            "black~=24.0",
            "flake8~=7.0",
            "flake8-docstrings~=1.7",
            "pytest~=8.0",
            "mypy~=1.9",
        ]
    },
)<|MERGE_RESOLUTION|>--- conflicted
+++ resolved
@@ -8,11 +8,8 @@
     install_requires=[
         "fiona",
         "gdal<=3.6.4",
-<<<<<<< HEAD
+        "google-cloud-firestore",
         "pyproj",
-=======
-        "google-cloud-firestore",
->>>>>>> 892d157f
         "rasterio",
         "shapely",
     ],
