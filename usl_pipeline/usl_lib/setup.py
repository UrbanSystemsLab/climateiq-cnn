--- conflicted
+++ resolved
@@ -6,11 +6,8 @@
     name="usl_lib",
     packages=find_packages(),
     install_requires=[
-<<<<<<< HEAD
         "fiona",
-=======
         "gdal<=3.6.4",
->>>>>>> 4079e756
         "rasterio",
         "shapely",
     ],
